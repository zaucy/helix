--- conflicted
+++ resolved
@@ -191,11 +191,8 @@
 comment-token = "//"
 language-servers = [ "rust-analyzer" ]
 indent = { tab-width = 4, unit = "    " }
-<<<<<<< HEAD
 icon = { text = "", color = "#dea584" }
-=======
 persistent-diagnostic-sources = ["rustc", "clippy"]
->>>>>>> 7e389b67
 
 [language.auto-pairs]
 '(' = ')'
