# Language support configuration.
# See the languages documentation: https://docs.helix-editor.com/master/languages.html

[language-server]

awk-language-server = { command = "awk-language-server" }
bash-language-server = { command = "bash-language-server", args = ["start"] }
bass = { command = "bass", args = ["--lsp"] }
bicep-langserver = { command = "bicep-langserver" }
bufls = { command = "bufls", args = ["serve"] }
cairo-language-server = { command = "cairo-language-server", args = [] }
cl-lsp = { command = "cl-lsp", args = [ "stdio" ] }
clangd = { command = "clangd" }
clojure-lsp = { command = "clojure-lsp" }
cmake-language-server = { command = "cmake-language-server" }
crystalline = { command = "crystalline", args = ["--stdio"] }
cs = { command = "cs", args = ["launch", "--contrib", "smithy-language-server", "--", "0"] }
csharp-ls = { command = "csharp-ls" }
cuelsp = { command = "cuelsp" }
dart = { command = "dart", args = ["language-server", "--client-id=helix"] }
dhall-lsp-server = { command = "dhall-lsp-server" }
docker-langserver = { command = "docker-langserver", args = ["--stdio"] }
dot-language-server = { command = "dot-language-server", args = ["--stdio"] }
elixir-ls = { command = "elixir-ls", config = { elixirLS.dialyzerEnabled = false } }
elm-language-server = { command = "elm-language-server" }
elvish = { command = "elvish", args = ["-lsp"] }
erlang-ls = { command = "erlang_ls" }
forc = { command = "forc", args = ["lsp"] }
forth-lsp = { command = "forth-lsp" }
fortls = { command = "fortls", args = ["--lowercase_intrinsics"] }
fsharp-ls = { command = "fsautocomplete", config = { AutomaticWorkspaceInit = true } }
gleam = { command = "gleam", args = ["lsp"] }
graphql-language-service = { command = "graphql-lsp", args = ["server", "-m", "stream"] }
haskell-language-server = { command = "haskell-language-server-wrapper", args = ["--lsp"] }
idris2-lsp = { command = "idris2-lsp" }
intelephense = { command = "intelephense", args = ["--stdio"] }
jdtls = { command = "jdtls" }
jsonnet-language-server = { command = "jsonnet-language-server", args= ["-t", "--lint"] }
julia = { command = "julia", timeout = 60, args = [ "--startup-file=no", "--history-file=no", "--quiet", "-e", "using LanguageServer; runserver()", ] }
kotlin-language-server = { command = "kotlin-language-server" }
lean = { command = "lean", args = [ "--server" ] }
ltex-ls = { command = "ltex-ls" }
markdoc-ls = { command = "markdoc-ls", args = ["--stdio"] }
marksman = { command = "marksman", args = ["server"] }
metals = { command = "metals", config = { "isHttpEnabled" = true } }
mint = { command = "mint", args = ["ls"] }
nil = { command = "nil" }
nimlangserver = { command = "nimlangserver" }
nls = { command = "nls" }
nu-lsp = { command = "nu", args = [ "--lsp" ] }
ocamllsp = { command = "ocamllsp" }
ols = { command = "ols", args = [] }
omnisharp = { command = "OmniSharp", args = [ "--languageserver" ] }
openscad-lsp = { command = "openscad-lsp", args = ["--stdio"] }
pasls = { command = "pasls", args = [] }
pbkit = { command = "pb", args = [ "lsp" ] }
perlnavigator = { command = "perlnavigator", args= ["--stdio"] }
prisma-language-server = { command = "prisma-language-server", args = ["--stdio"] }
purescript-language-server = { command = "purescript-language-server", args = ["--stdio"] }
pylsp = { command = "pylsp" }
pyright = { command = "pyright-langserver", args = ["--stdio"], config = {} }
pylyzer = { command = "pylyzer", args = ["--server"] }
qmlls = { command = "qmlls" }
r = { command = "R", args = ["--no-echo", "-e", "languageserver::run()"] }
racket = { command = "racket", args = ["-l", "racket-langserver"] }
regols = { command = "regols" }
rescript-language-server = { command = "rescript-language-server", args = ["--stdio"] }
robotframework_ls = { command = "robotframework_ls" }
serve-d = { command = "serve-d" }
slint-lsp = { command = "slint-lsp", args = [] }
solargraph = { command = "solargraph", args = ["stdio"] }
solc = { command = "solc", args = ["--lsp"] }
sourcekit-lsp = { command = "sourcekit-lsp" }
svlangserver = { command = "svlangserver", args = [] }
swipl = { command = "swipl", args = [ "-g", "use_module(library(lsp_server))", "-g", "lsp_server:main", "-t", "halt", "--", "stdio" ] }
tailwindcss-ls = { command = "tailwindcss-language-server", args = ["--stdio"] }
taplo = { command = "taplo", args = ["lsp", "stdio"] }
templ = { command = "templ", args = ["lsp"] }
terraform-ls = { command = "terraform-ls", args = ["serve"] }
texlab = { command = "texlab" }
vala-language-server = { command = "vala-language-server" }
vhdl_ls = { command = "vhdl_ls", args = [] }
vlang-language-server = { command = "v-analyzer" }
vscode-css-language-server = { command = "vscode-css-language-server", args = ["--stdio"], config = { provideFormatter = true, css = { validate = { enable = true } } } }
vscode-html-language-server = { command = "vscode-html-language-server", args = ["--stdio"], config = { provideFormatter = true } }
vscode-json-language-server = { command = "vscode-json-language-server", args = ["--stdio"], config = { provideFormatter = true, json = { validate = { enable = true } } } }
vuels = { command = "vue-language-server", args = ["--stdio"], config = { typescript = { tsdk = "node_modules/typescript/lib/" } } }
wgsl_analyzer = { command = "wgsl_analyzer" }
yaml-language-server = { command = "yaml-language-server", args = ["--stdio"] }
zls = { command = "zls" }
blueprint-compiler = { command = "blueprint-compiler", args = ["lsp"] }
typst-lsp = { command = "typst-lsp" }

[language-server.ansible-language-server]
command = "ansible-language-server"
args = ["--stdio"]

[language-server.lua-language-server]
command = "lua-language-server"

[language-server.lua-language-server.config.Lua.hint]
enable = true
arrayIndex = "Enable"
setType = true
paramName = "All"
paramType = true
await = true


[language-server.gopls]
command = "gopls"

[language-server.gopls.config.hints]
assignVariableTypes = true
compositeLiteralFields = true
constantValues = true
functionTypeParameters = true
parameterNames = true
rangeVariableTypes = true

[language-server.golangci-lint-lsp]
command = "golangci-lint-langserver"

[language-server.golangci-lint-lsp.config]
command = ["golangci-lint", "run", "--out-format", "json", "--issues-exit-code=1"]


[language-server.rust-analyzer]
command = "rust-analyzer"

[language-server.rust-analyzer.config]
inlayHints.bindingModeHints.enable = false
inlayHints.closingBraceHints.minLines = 10
inlayHints.closureReturnTypeHints.enable = "with_block"
inlayHints.discriminantHints.enable = "fieldless"
inlayHints.lifetimeElisionHints.enable = "skip_trivial"
inlayHints.typeHints.hideClosureInitialization = false


[language-server.typescript-language-server]
command = "typescript-language-server"
args = ["--stdio"]
config.hostInfo = "helix"

[language-server.typescript-language-server.config.typescript.inlayHints]
includeInlayEnumMemberValueHints = true
includeInlayFunctionLikeReturnTypeHints = true
includeInlayFunctionParameterTypeHints = true
includeInlayParameterNameHints = "all"
includeInlayParameterNameHintsWhenArgumentMatchesName = true
includeInlayPropertyDeclarationTypeHints = true
includeInlayVariableTypeHints = true

[language-server.typescript-language-server.config.javascript.inlayHints]
includeInlayEnumMemberValueHints = true
includeInlayFunctionLikeReturnTypeHints = true
includeInlayFunctionParameterTypeHints = true
includeInlayParameterNameHints = "all"
includeInlayParameterNameHintsWhenArgumentMatchesName = true
includeInlayPropertyDeclarationTypeHints = true
includeInlayVariableTypeHints = true

[language-server.svelteserver]
command = "svelteserver"
args = ["--stdio"]

[language-server.svelteserver.config.configuration.typescript]
inlayHints.parameterTypes.enabled = true
inlayHints.variableTypes.enabled = true
inlayHints.propertyDeclarationTypes.enabled = true
inlayHints.functionLikeReturnTypes.enabled = true
inlayHints.enumMemberValues.enabled = true
inlayHints.parameterNames.enabled = "all"

[language-server.svelteserver.config.configuration.javascript]
inlayHints.parameterTypes.enabled = true
inlayHints.variableTypes.enabled = true
inlayHints.propertyDeclarationTypes.enabled = true
inlayHints.functionLikeReturnTypes.enabled = true
inlayHints.enumMemberValues.enabled = true
inlayHints.parameterNames.enabled = "all"

[[language]]
name = "rust"
scope = "source.rust"
injection-regex = "rust"
file-types = ["rs"]
roots = ["Cargo.toml", "Cargo.lock"]
auto-format = true
comment-token = "//"
language-servers = [ "rust-analyzer" ]
indent = { tab-width = 4, unit = "    " }
icon = { text = "", color = "#dea584" }

[language.auto-pairs]
'(' = ')'
'{' = '}'
'[' = ']'
'"' = '"'
'`' = '`'

[language.debugger]
name = "lldb-vscode"
transport = "stdio"
command = "lldb-vscode"

[[language.debugger.templates]]
name = "binary"
request = "launch"
completion = [ { name = "binary", completion = "filename" } ]
args = { program = "{0}" }

[[language.debugger.templates]]
name = "binary (terminal)"
request = "launch"
completion = [ { name = "binary", completion = "filename" } ]
args = { program = "{0}", runInTerminal = true }

[[language.debugger.templates]]
name = "attach"
request = "attach"
completion = [ "pid" ]
args = { pid = "{0}" }

[[language.debugger.templates]]
name = "gdbserver attach"
request = "attach"
completion = [ { name = "lldb connect url", default = "connect://localhost:3333" }, { name = "file", completion = "filename" }, "pid" ]
args = { attachCommands = [ "platform select remote-gdb-server", "platform connect {0}", "file {1}", "attach {2}" ] }

[[grammar]]
name = "rust"
source = { git = "https://github.com/tree-sitter/tree-sitter-rust", rev = "0431a2c60828731f27491ee9fdefe25e250ce9c9" }

[[language]]
name = "sway"
scope = "source.sway"
injection-regex = "sway"
file-types = ["sw"]
language-servers = [ "forc" ]
roots = ["Forc.toml", "Forc.lock"]
indent = { tab-width = 4, unit = "    " }
comment-token = "//"

[[grammar]]
name = "sway"
source = { git = "https://github.com/FuelLabs/tree-sitter-sway", rev = "e491a005ee1d310f4c138bf215afd44cfebf959c" }

[[language]]
name = "toml"
scope = "source.toml"
injection-regex = "toml"
file-types = ["toml", "poetry.lock", "Cargo.lock"]
comment-token = "#"
language-servers = [ "taplo" ]
indent = { tab-width = 2, unit = "  " }
icon = { text = "", color = "#6d8086" }

[[grammar]]
name = "toml"
source = { git = "https://github.com/ikatyang/tree-sitter-toml", rev = "7cff70bbcbbc62001b465603ca1ea88edd668704" }

[[language]]
name = "awk"
scope = "source.awk"
injection-regex = "awk"
file-types = ["awk", "gawk", "nawk", "mawk"]
comment-token = "#"
language-servers = [ "awk-language-server" ]
indent = { tab-width = 2, unit = "  " }

[[grammar]]
name = "awk"
source = { git = "https://github.com/Beaglefoot/tree-sitter-awk", rev = "a799bc5da7c2a84bc9a06ba5f3540cf1191e4ee3" }

[[language]]
name = "protobuf"
scope = "source.proto"
injection-regex = "protobuf"
file-types = ["proto"]
language-servers = [ "bufls", "pbkit" ]
comment-token = "//"
indent = { tab-width = 2, unit = "  " }

[[grammar]]
name = "protobuf"
source = { git = "https://github.com/yusdacra/tree-sitter-protobuf", rev = "19c211a01434d9f03efff99f85e19f967591b175"}

[[language]]
name = "elixir"
scope = "source.elixir"
injection-regex = "(elixir|ex)"
file-types = ["ex", "exs", "mix.lock"]
shebangs = ["elixir"]
roots = ["mix.exs", "mix.lock"]
comment-token = "#"
language-servers = [ "elixir-ls" ]
indent = { tab-width = 2, unit = "  " }

[[grammar]]
name = "elixir"
source = { git = "https://github.com/elixir-lang/tree-sitter-elixir", rev = "b20eaa75565243c50be5e35e253d8beb58f45d56"  }

[[language]]
name = "fish"
scope = "source.fish"
injection-regex = "fish"
file-types = ["fish"]
shebangs = ["fish"]
comment-token = "#"
indent = { tab-width = 4, unit = "    " }
icon = { text = "", color = "#4d5a5e" }

[[grammar]]
name = "fish"
source = { git = "https://github.com/ram02z/tree-sitter-fish", rev = "84436cf24c2b3176bfbb220922a0fdbd0141e406" }

[[language]]
name = "mint"
scope = "source.mint"
injection-regex = "mint"
file-types = ["mint"]
shebangs = []
comment-token = "//"
language-servers = [ "mint" ]
indent = { tab-width = 2, unit = "  " }

[[language]]
name = "json"
scope = "source.json"
injection-regex = "json"
file-types = [
  "json",
  "jsonc",
  "arb",
  "ipynb",
  "geojson",
  "gltf",
  "webmanifest",
  "flake.lock",
  ".babelrc",
  ".bowerrc",
  ".jscrc",
  "js.map",
  "ts.map",
  "css.map",
  ".jslintrc",
  "jsonld",
  ".vuerc",
  "composer.lock",
  ".watchmanconfig"
]
language-servers = [ "vscode-json-language-server" ]
auto-format = true
indent = { tab-width = 2, unit = "  " }
icon = { text = "", color = "#cbcb41" }

[[grammar]]
name = "json"
source = { git = "https://github.com/tree-sitter/tree-sitter-json", rev = "73076754005a460947cafe8e03a8cf5fa4fa2938" }


[[language]]
name = "json5"
scope = "source.json5"
injection-regex = "json5"
file-types = ["json5"]
language-servers = []
comment-token = "//"
indent = { tab-width = 4, unit = "    " }
icon = { text = "", color = "#cbcb41" }
# https://json5.org

[[grammar]]
name = "json5"
source = { git = "https://github.com/Joakker/tree-sitter-json5", rev = "c23f7a9b1ee7d45f516496b1e0e4be067264fa0d" }

[[language]]
name = "c"
scope = "source.c"
injection-regex = "c"
file-types = ["c"] # TODO: ["h"]
comment-token = "//"
language-servers = [ "clangd" ]
indent = { tab-width = 2, unit = "  " }

[language.debugger]
name = "lldb-vscode"
transport = "stdio"
command = "lldb-vscode"

[[language.debugger.templates]]
name = "binary"
request = "launch"
completion = [ { name = "binary", completion = "filename" } ]
args = { console = "internalConsole", program = "{0}" }

[[language.debugger.templates]]
name = "attach"
request = "attach"
completion = [ "pid" ]
args = { console = "internalConsole", pid = "{0}" }

[[language.debugger.templates]]
name = "gdbserver attach"
request = "attach"
completion = [ { name = "lldb connect url", default = "connect://localhost:3333" }, { name = "file", completion = "filename" }, "pid" ]
args = { console = "internalConsole", attachCommands = [ "platform select remote-gdb-server", "platform connect {0}", "file {1}", "attach {2}" ] }

[[grammar]]
name = "c"
source = { git = "https://github.com/tree-sitter/tree-sitter-c", rev = "7175a6dd5fc1cee660dce6fe23f6043d75af424a" }

[[language]]
name = "cpp"
scope = "source.cpp"
injection-regex = "cpp"
file-types = ["cc", "hh", "c++", "cpp", "hpp", "h", "ipp", "tpp", "cxx", "hxx", "ixx", "txx", "ino", "C", "H", "cu", "cuh", "cppm", "h++", "ii", "inl", { suffix = ".hpp.in" }, { suffix = ".h.in" }]
comment-token = "//"
language-servers = [ "clangd" ]
indent = { tab-width = 2, unit = "  " }
icon = { text = "", color = "#519aba" }

[language.debugger]
name = "lldb-vscode"
transport = "stdio"
command = "lldb-vscode"

[[language.debugger.templates]]
name = "binary"
request = "launch"
completion = [ { name = "binary", completion = "filename" } ]
args = { console = "internalConsole", program = "{0}" }

[[language.debugger.templates]]
name = "attach"
request = "attach"
completion = [ "pid" ]
args = { console = "internalConsole", pid = "{0}" }

[[language.debugger.templates]]
name = "gdbserver attach"
request = "attach"
completion = [ { name = "lldb connect url", default = "connect://localhost:3333" }, { name = "file", completion = "filename" }, "pid" ]
args = { console = "internalConsole", attachCommands = [ "platform select remote-gdb-server", "platform connect {0}", "file {1}", "attach {2}" ] }

[[grammar]]
name = "cpp"
source = { git = "https://github.com/tree-sitter/tree-sitter-cpp", rev = "670404d7c689be1c868a46f919ba2a3912f2b7ef" }

[[language]]
name = "crystal"
scope = "source.cr"
file-types = ["cr"]
roots = ["shard.yml", "shard.lock"]
comment-token = "#"
indent = { tab-width = 2, unit = "  " }
grammar = "ruby"
language-servers = [ "crystalline" ]

[[language]]
name = "c-sharp"
scope = "source.csharp"
injection-regex = "c-?sharp"
file-types = ["cs", "csx", "cake"]
roots = ["sln", "csproj"]
comment-token = "//"
indent = { tab-width = 4, unit = "\t" }
language-servers = [ "omnisharp" ]
icon = { text = "󰌛", color = "#596706" }

[language.debugger]
name = "netcoredbg"
transport = "tcp"
command = "netcoredbg"
args = [ "--interpreter=vscode" ]
port-arg = "--server={}"

[[language.debugger.templates]]
name = "launch"
request = "launch"
completion = [ { name = "path to dll", completion = "filename" } ]
args = { type = "coreclr", console = "internalConsole", internalConsoleOptions = "openOnSessionStart", program = "{0}" }

[[language.debugger.templates]]
name = "attach"
request = "attach"
completion = [ "pid" ]
args = { processId = "{0}" }

[[grammar]]
name = "c-sharp"
source = { git = "https://github.com/tree-sitter/tree-sitter-c-sharp", rev = "5b60f99545fea00a33bbfae5be956f684c4c69e2" }

[[language]]
name = "go"
scope = "source.go"
injection-regex = "go"
file-types = ["go"]
roots = ["go.work", "go.mod"]
auto-format = true
comment-token = "//"
language-servers = [ "gopls", "golangci-lint-lsp" ]
# TODO: gopls needs utf-8 offsets?
indent = { tab-width = 4, unit = "\t" }
icon = { text = "", color = "#519aba" }

[language.debugger]
name = "go"
transport = "tcp"
command = "dlv"
args = ["dap"]
port-arg = "-l 127.0.0.1:{}"

[[language.debugger.templates]]
name = "source"
request = "launch"
completion = [ { name = "entrypoint", completion = "filename", default = "." } ]
args = { mode = "debug", program = "{0}" }

[[language.debugger.templates]]
name = "binary"
request = "launch"
completion = [ { name = "binary", completion = "filename" } ]
args = { mode = "exec", program = "{0}" }

[[language.debugger.templates]]
name = "test"
request = "launch"
completion = [ { name = "tests", completion = "directory", default = "." } ]
args = { mode = "test", program = "{0}" }

[[language.debugger.templates]]
name = "attach"
request = "attach"
completion = [ "pid" ]
args = { mode = "local", processId = "{0}" }

[[language.debugger.templates]]
name = "core"
request = "launch"
completion = [ { name = "binary", completion = "filename" }, { name = "core", completion = "filename" } ]
args = { mode = "core", program = "{0}", coreFilePath = "{1}" }

[[grammar]]
name = "go"
source = { git = "https://github.com/tree-sitter/tree-sitter-go", rev = "64457ea6b73ef5422ed1687178d4545c3e91334a" }

[[language]]
name = "gomod"
scope = "source.gomod"
injection-regex = "gomod"
file-types = ["go.mod"]
auto-format = true
comment-token = "//"
language-servers = [ "gopls" ]
indent = { tab-width = 4, unit = "\t" }

[[grammar]]
name = "gomod"
source = { git = "https://github.com/camdencheek/tree-sitter-go-mod", rev = "e8f51f8e4363a3d9a427e8f63f4c1bbc5ef5d8d0" }

[[language]]
name = "gotmpl"
scope = "source.gotmpl"
injection-regex = "gotmpl"
file-types = ["gotmpl"]
comment-token = "//"
language-servers = [ "gopls" ]
indent = { tab-width = 2, unit = " " }

[[grammar]]
name = "gotmpl"
source = { git = "https://github.com/dannylongeuay/tree-sitter-go-template", rev = "395a33e08e69f4155156f0b90138a6c86764c979" }

[[language]]
name = "gowork"
scope = "source.gowork"
injection-regex = "gowork"
file-types = ["go.work"]
auto-format = true
comment-token = "//"
language-servers = [ "gopls" ]
indent = { tab-width = 4, unit = "\t" }

[[grammar]]
name = "gowork"
source = { git = "https://github.com/omertuc/tree-sitter-go-work", rev = "6dd9dd79fb51e9f2abc829d5e97b15015b6a8ae2" }

[[language]]
name = "javascript"
scope = "source.js"
injection-regex = "(js|javascript)"
language-id = "javascript"
file-types = ["js", "mjs", "cjs", "rules", "es6", "pac", "jakefile"]
shebangs = ["node"]
comment-token = "//"
language-servers = [ "typescript-language-server" ]
indent = { tab-width = 2, unit = "  " }
icon = { text = "", color = "#cbcb41" }

[language.debugger]
name = "node-debug2"
transport = "stdio"
# args consisting of cmd (node) and path to adapter should be added to user's configuration
quirks = { absolute-paths = true }

[[language.debugger.templates]]
name = "source"
request = "launch"
completion = [ { name = "main", completion = "filename", default = "index.js" } ]
args = { program = "{0}" }

[[grammar]]
name = "javascript"
source = { git = "https://github.com/tree-sitter/tree-sitter-javascript", rev = "f772967f7b7bc7c28f845be2420a38472b16a8ee" }

[[language]]
name = "jsx"
scope = "source.jsx"
injection-regex = "jsx"
language-id = "javascriptreact"
file-types = ["jsx"]
comment-token = "//"
language-servers = [ "typescript-language-server" ]
indent = { tab-width = 2, unit = "  " }
grammar = "javascript"
icon = { text = "", color = "#20c2e3" }

[[language]]
name = "typescript"
scope = "source.ts"
injection-regex = "(ts|typescript)"
file-types = ["ts", "mts", "cts"]
language-id = "typescript"
shebangs = ["deno", "ts-node"]
language-servers = [ "typescript-language-server" ]
indent = { tab-width = 2, unit = "  " }
icon = { text = "", color = "#519aba" }

[[grammar]]
name = "typescript"
source = { git = "https://github.com/tree-sitter/tree-sitter-typescript", rev = "b1bf4825d9eaa0f3bdeb1e52f099533328acfbdf", subpath = "typescript" }

[[language]]
name = "tsx"
scope = "source.tsx"
injection-regex = "(tsx)" # |typescript
language-id = "typescriptreact"
file-types = ["tsx"]
language-servers = [ "typescript-language-server" ]
indent = { tab-width = 2, unit = "  " }
icon = { text = "", color = "#1354bf" }

[[grammar]]
name = "tsx"
source = { git = "https://github.com/tree-sitter/tree-sitter-typescript", rev = "b1bf4825d9eaa0f3bdeb1e52f099533328acfbdf", subpath = "tsx" }

[[language]]
name = "css"
scope = "source.css"
injection-regex = "css"
file-types = ["css", "scss"]
language-servers = [ "vscode-css-language-server" ]
auto-format = true
indent = { tab-width = 2, unit = "  " }
icon = { text = "", color = "#42a5f5" }

[[grammar]]
name = "css"
source = { git = "https://github.com/tree-sitter/tree-sitter-css", rev = "769203d0f9abe1a9a691ac2b9fe4bb4397a73c51" }

[[language]]
name = "scss"
scope = "source.scss"
injection-regex = "scss"
file-types = ["scss"]
language-servers = [ "vscode-css-language-server" ]
auto-format = true
indent = { tab-width = 2, unit = "  " }
icon = { text = "", color = "#f55385" }

[[grammar]]
name = "scss"
source = { git = "https://github.com/serenadeai/tree-sitter-scss", rev = "c478c6868648eff49eb04a4df90d703dc45b312a" }

[[language]]
name = "html"
scope = "text.html.basic"
injection-regex = "html"
file-types = ["html", "htm", "shtml", "xhtml", "xht", "jsp", "asp", "aspx", "jshtm", "volt", "rhtml"]
language-servers = [ "vscode-html-language-server" ]
auto-format = true
indent = { tab-width = 2, unit = "  " }
icon = { text = "", color = "#e44d26" }

[[grammar]]
name = "html"
source = { git = "https://github.com/tree-sitter/tree-sitter-html", rev = "29f53d8f4f2335e61bf6418ab8958dac3282077a" }

[[language]]
name = "python"
scope = "source.python"
injection-regex = "python"
file-types = ["py","pyi","py3","pyw","ptl",".pythonstartup",".pythonrc","SConstruct", "rpy", "cpy", "ipy", "pyt", "SConscript"]
shebangs = ["python"]
roots = ["pyproject.toml", "setup.py", "poetry.lock", "pyrightconfig.json"]
comment-token = "#"
language-servers = [ "pylsp" ]
# TODO: pyls needs utf-8 offsets
indent = { tab-width = 4, unit = "    " }
icon = { text = "", color = "#ffbc03" }

[[grammar]]
name = "python"
source = { git = "https://github.com/tree-sitter/tree-sitter-python", rev = "4bfdd9033a2225cc95032ce77066b7aeca9e2efc" }

[[language]]
name = "nickel"
scope = "source.nickel"
injection-regex = "nickel"
file-types = ["ncl"]
shebangs = []
comment-token = "#"
language-servers = [ "nls" ]
indent = { tab-width = 2, unit = "  " }

[language.auto-pairs]
'(' = ')'
'{' = '}'
'[' = ']'
'"' = '"'

[[grammar]]
name = "nickel"
source = { git = "https://github.com/nickel-lang/tree-sitter-nickel", rev = "e1d9337864d209898a08c26b8cd4c2dd14c15148" }

[[language]]
name = "nix"
scope = "source.nix"
injection-regex = "nix"
file-types = ["nix"]
shebangs = []
comment-token = "#"
language-servers = [ "nil" ]
indent = { tab-width = 2, unit = "  " }

[[grammar]]
name = "nix"
source = { git = "https://github.com/nix-community/tree-sitter-nix", rev = "1b69cf1fa92366eefbe6863c184e5d2ece5f187d" }

[[language]]
name = "ruby"
scope = "source.ruby"
injection-regex = "ruby"
file-types = [
  "rb",
  "rake",
  "rakefile",
  "irb",
  "gemfile",
  "gemspec",
  "Rakefile",
  "Gemfile",
  "rabl",
  "jbuilder",
  "jb",
  "Podfile",
  "podspec",
  "Vagrantfile",
  "Brewfile",
  "rjs",
  "rbi",
  "Guardfile",
  "Capfile",
  "Cheffile",
  "Hobofile",
  "Appraisals",
  "Rantfile",
  "Berksfile",
  "Berksfile.lock",
  "Thorfile",
  "Puppetfile",
  "Fastfile",
  "Appfile",
  "Deliverfile",
  "Matchfile",
  "Scanfile",
  "Snapfile",
  "Gymfile"
]
shebangs = ["ruby"]
comment-token = "#"
language-servers = [ "solargraph" ]
indent = { tab-width = 2, unit = "  " }

[[grammar]]
name = "ruby"
source = { git = "https://github.com/tree-sitter/tree-sitter-ruby", rev = "206c7077164372c596ffa8eaadb9435c28941364" }

[[language]]
name = "bash"
scope = "source.bash"
injection-regex = "(shell|bash|zsh|sh)"
file-types = [
  "sh",
  "bash",
  "zsh",
  ".bash_login",
  ".bash_logout",
  ".bash_profile",
  ".bashrc",
  ".profile",
  ".zshenv",
  "zshenv",
  ".zlogin",
  "zlogin",
  ".zlogout",
  "zlogout",
  ".zprofile",
  "zprofile",
  ".zshrc",
  "zshrc",
  ".zimrc",
  "APKBUILD",
  "PKGBUILD",
  "eclass",
  "ebuild",
  "bazelrc",
  ".bash_aliases",
  "Renviron",
  ".Renviron",
  ".xprofile",
  ".xsession",
  ".xsessionrc",
  "zsh-theme",
  "ksh",
  "cshrc",
  "tcshrc",
  ".yashrc",
  ".yash_profile",
  ".hushlogin",
  "bashrc_Apple_Terminal",
  "zshrc_Apple_Terminal"
]
shebangs = ["sh", "bash", "dash", "zsh"]
comment-token = "#"
language-servers = [ "bash-language-server" ]
indent = { tab-width = 2, unit = "  " }
icon = { text = "", color = "#89e051" }

[[grammar]]
name = "bash"
source = { git = "https://github.com/tree-sitter/tree-sitter-bash", rev = "275effdfc0edce774acf7d481f9ea195c6c403cd" }

[[language]]
name = "php"
scope = "source.php"
injection-regex = "php"
file-types = ["php", "inc", "php4", "php5", "phtml", "ctp"]
shebangs = ["php"]
roots = ["composer.json", "index.php"]
language-servers = [ "intelephense" ]
indent = { tab-width = 4, unit = "    " }
icon = { text = "", color = "#a074c4" }

[[grammar]]
name = "php"
source = { git = "https://github.com/tree-sitter/tree-sitter-php", rev = "f860e598194f4a71747f91789bf536b393ad4a56" }

[[language]]
name = "twig"
scope = "source.twig"
injection-regex = "twig"
file-types = ["twig"]
indent = { tab-width = 2, unit = "  " }

[[grammar]]
name = "twig"
source = { git = "https://github.com/gbprod/tree-sitter-twig", rev = "807b293fec3fead64f54c64fdf6fb05516c032b9" }

[[language]]
name = "latex"
scope = "source.tex"
injection-regex = "tex"
file-types = ["tex", "sty", "cls", "Rd", "bbx", "cbx"]
comment-token = "%"
language-servers = [ "texlab" ]
indent = { tab-width = 4, unit = "\t" }

[[grammar]]
name = "latex"
source = { git = "https://github.com/latex-lsp/tree-sitter-latex", rev = "8c75e93cd08ccb7ce1ccab22c1fbd6360e3bcea6" }

[[language]]
name = "bibtex"
scope = "source.bib"
injection-regex = "bib"
file-types = ["bib"]
comment-token = "%"
language-servers = [ "texlab" ]
indent = { tab-width = 4, unit = "\t" }
auto-format = true

[language.formatter]
command = 'bibtex-tidy'
args = [
  "-",
  "--curly",
  "--drop-all-caps",
  "--remove-empty-fields",
  "--sort-fields",
  "--sort=year,author,id",
  "--strip-enclosing-braces",
  "--trailing-commas",
]

[[grammar]]
name = "bibtex"
source = { git = "https://github.com/latex-lsp/tree-sitter-bibtex", rev = "ccfd77db0ed799b6c22c214fe9d2937f47bc8b34" }

[[language]]
name = "lean"
scope = "source.lean"
injection-regex = "lean"
file-types = ["lean"]
roots = [ "lakefile.lean" ]
comment-token = "--"
language-servers = [ "lean" ]
indent = { tab-width = 2, unit = "  " }

[[grammar]]
name = "lean"
source = { git = "https://github.com/Julian/tree-sitter-lean", rev = "d98426109258b266e1e92358c5f11716d2e8f638" }


[[language]]
name = "lpf"
comment-token = "#"
scope = "source.lpf"
file-types = ["lpf"]

[[grammar]]
name = "lpf"
source = { git = "https://gitlab.com/TheZoq2/tree-sitter-lpf", rev = "db7372e60c722ca7f12ab359e57e6bf7611ab126" }

[[language]]
name = "julia"
scope = "source.julia"
injection-regex = "julia"
file-types = ["jl"]
shebangs = ["julia"]
roots = ["Manifest.toml", "Project.toml"]
comment-token = "#"
language-servers = [ "julia" ]
indent = { tab-width = 4, unit = "    " }

[[grammar]]
name = "julia"
source = { git = "https://github.com/tree-sitter/tree-sitter-julia", rev = "8fb38abff74652c4faddbf04d2d5bbbc6b4bae25" }

[[language]]
name = "java"
scope = "source.java"
injection-regex = "java"
file-types = ["java", "jav"]
roots = ["pom.xml", "build.gradle", "build.gradle.kts"]
language-servers = [ "jdtls" ]
indent = { tab-width = 2, unit = "  " }
icon = { text = "", color = "#cc3e44" }

[[grammar]]
name = "java"
source = { git = "https://github.com/tree-sitter/tree-sitter-java", rev = "09d650def6cdf7f479f4b78f595e9ef5b58ce31e" }

[[language]]
name = "ledger"
scope = "source.ledger"
injection-regex = "ledger"
file-types = ["ldg", "ledger", "journal"]
comment-token = ";"
indent = { tab-width = 4, unit = "    " }

[[grammar]]
name = "ledger"
source = { git = "https://github.com/cbarrete/tree-sitter-ledger", rev = "1f864fb2bf6a87fe1b48545cc6adc6d23090adf7" }

[[language]]
name = "beancount"
scope = "source.beancount"
injection-regex = "beancount"
file-types = ["beancount", "bean"]
comment-token = ";"
indent = { tab-width = 2, unit = "  " }

[[grammar]]
name = "beancount"
source = { git = "https://github.com/polarmutex/tree-sitter-beancount", rev = "f3741a3a68ade59ec894ed84a64673494d2ba8f3" }

[[language]]
name = "ocaml"
scope = "source.ocaml"
injection-regex = "ocaml"
file-types = ["ml"]
shebangs = ["ocaml", "ocamlrun", "ocamlscript"]
comment-token = "(**)"
language-servers = [ "ocamllsp" ]
indent = { tab-width = 2, unit = "  " }
icon = { text = "", color = "#dc5402" }

[language.auto-pairs]
'(' = ')'
'{' = '}'
'[' = ']'
'"' = '"'

[[grammar]]
name = "ocaml"
source = { git = "https://github.com/tree-sitter/tree-sitter-ocaml", rev = "23d419ba45789c5a47d31448061557716b02750a", subpath = "ocaml" }

[[language]]
name = "ocaml-interface"
scope = "source.ocaml.interface"
file-types = ["mli"]
shebangs = []
comment-token = "(**)"
language-servers = [ "ocamllsp" ]
indent = { tab-width = 2, unit = "  " }

[language.auto-pairs]
'(' = ')'
'{' = '}'
'[' = ']'
'"' = '"'

[[grammar]]
name = "ocaml-interface"
source = { git = "https://github.com/tree-sitter/tree-sitter-ocaml", rev = "23d419ba45789c5a47d31448061557716b02750a", subpath = "interface" }

[[language]]
name = "lua"
injection-regex = "lua"
scope = "source.lua"
file-types = ["lua"]
shebangs = ["lua"]
roots = [".luarc.json", ".luacheckrc", ".stylua.toml", "selene.toml", ".git"]
comment-token = "--"
indent = { tab-width = 2, unit = "  " }
language-servers = [ "lua-language-server" ]
icon = { text = "", color = "#51a0cf" }

[[grammar]]
name = "lua"
source = { git = "https://github.com/MunifTanjim/tree-sitter-lua", rev = "887dfd4e83c469300c279314ff1619b1d0b85b91" }

[[language]]
name = "svelte"
scope = "source.svelte"
injection-regex = "svelte"
file-types = ["svelte"]
indent = { tab-width = 2, unit = "  " }
language-servers = [ "svelteserver" ]

[[grammar]]
name = "svelte"
source = { git = "https://github.com/Himujjal/tree-sitter-svelte", rev = "be7f2e7db1fc19f0852265ec60923fc058380739" }

[[language]]
name = "vue"
scope = "source.vue"
injection-regex = "vue"
file-types = ["vue"]
roots = ["package.json"]
indent = { tab-width = 2, unit = "  " }
language-servers = [ "vuels" ]

[[grammar]]
name = "vue"
source = { git = "https://github.com/ikatyang/tree-sitter-vue", rev = "91fe2754796cd8fba5f229505a23fa08f3546c06" }

[[language]]
name = "yaml"
scope = "source.yaml"
file-types = ["yml", "yaml"]
comment-token = "#"
indent = { tab-width = 2, unit = "  " }
language-servers = [ "yaml-language-server", "ansible-language-server" ]
injection-regex = "yml|yaml"
icon = { text = "", color = "#6d8086" }

[[grammar]]
name = "yaml"
source = { git = "https://github.com/ikatyang/tree-sitter-yaml", rev = "0e36bed171768908f331ff7dff9d956bae016efb" }

[[language]]
name = "haskell"
scope = "source.haskell"
injection-regex = "haskell"
file-types = ["hs", "hs-boot"]
roots = ["Setup.hs", "stack.yaml", "cabal.project"]
comment-token = "--"
language-servers = [ "haskell-language-server" ]
indent = { tab-width = 2, unit = "  " }

[[grammar]]
name = "haskell"
source = { git = "https://github.com/tree-sitter/tree-sitter-haskell", rev = "d7ac98f49e3ed7e17541256fe3881a967d7ffdd3" }

[[language]]
name = "haskell-persistent"
scope = "source.persistentmodels"
file-types = ["persistentmodels"]
comment-token = "--"
indent = { tab-width = 2, unit = "  " }

[[grammar]]
name = "haskell-persistent"
source = { git = "https://github.com/MercuryTechnologies/tree-sitter-haskell-persistent", rev = "58a6ccfd56d9f1de8fb9f77e6c42151f8f0d0f3d" }

[[language]]
name = "purescript"
scope = "source.purescript"
injection-regex = "purescript"
file-types = ["purs"]
roots = ["spago.dhall", "bower.json"]
comment-token = "--"
language-servers = [ "purescript-language-server" ]
indent = { tab-width = 2, unit = "  " }
auto-format = true
formatter = { command = "purs-tidy", args = ["format"] }

[[grammar]]
name = "purescript"
source = { git = "https://github.com/postsolar/tree-sitter-purescript", rev = "5ef5592674ea42de75fc2792972e4ea0b6e3da6c" }

[[language]]
name = "zig"
scope = "source.zig"
injection-regex = "zig"
file-types = ["zig"]
roots = ["build.zig"]
auto-format = true
comment-token = "//"
language-servers = [ "zls" ]
indent = { tab-width = 4, unit = "    " }
formatter = { command = "zig" , args = ["fmt", "--stdin"] }
icon = { text = "", color = "#f69a1b" }

[language.debugger]
name = "lldb-vscode"
transport = "stdio"
command = "lldb-vscode"

[[language.debugger.templates]]
name = "binary"
request = "launch"
completion = [ { name = "binary", completion = "filename" } ]
args = { console = "internalConsole", program = "{0}" }

[[language.debugger.templates]]
name = "attach"
request = "attach"
completion = [ "pid" ]
args = { console = "internalConsole", pid = "{0}" }

[[language.debugger.templates]]
name = "gdbserver attach"
request = "attach"
completion = [ { name = "lldb connect url", default = "connect://localhost:3333" }, { name = "file", completion = "filename" }, "pid" ]
args = { console = "internalConsole", attachCommands = [ "platform select remote-gdb-server", "platform connect {0}", "file {1}", "attach {2}" ] }

[[grammar]]
name = "zig"
source = { git = "https://github.com/maxxnino/tree-sitter-zig", rev = "0d08703e4c3f426ec61695d7617415fff97029bd" }

[[language]]
name = "prolog"
scope = "source.prolog"
file-types = ["pl", "prolog"]
shebangs = ["swipl"]
comment-token = "%"
language-servers = [ "swipl" ]

[[language]]
name = "tsq"
scope = "source.tsq"
file-types = ["tsq"]
comment-token = ";"
injection-regex = "tsq"
indent = { tab-width = 2, unit = "  " }

[[grammar]]
name = "tsq"
source = { git = "https://github.com/the-mikedavis/tree-sitter-tsq", rev = "48b5e9f82ae0a4727201626f33a17f69f8e0ff86" }

[[language]]
name = "cmake"
scope = "source.cmake"
file-types = ["cmake", "CMakeLists.txt"]
comment-token = "#"
indent = { tab-width = 2, unit = "  " }
language-servers = [ "cmake-language-server" ]
injection-regex = "cmake"
icon = { text = "", color = "#6d8086" }

[[grammar]]
name = "cmake"
source = { git = "https://github.com/uyha/tree-sitter-cmake", rev = "6e51463ef3052dd3b328322c22172eda093727ad" }

[[language]]
name = "make"
scope = "source.make"
file-types = ["Makefile", "makefile", "make", "mk", "mak", "GNUmakefile", "OCamlMakefile"]
shebangs = ["make", "gmake"]
injection-regex = "(make|makefile|Makefile|mk)"
comment-token = "#"
indent = { tab-width = 4, unit = "\t" }
icon = { text = "", color = "#6d8086" }

[[grammar]]
name = "make"
source = { git = "https://github.com/alemuller/tree-sitter-make", rev = "a4b9187417d6be349ee5fd4b6e77b4172c6827dd" }

[[language]]
name = "glsl"
scope = "source.glsl"
file-types = ["glsl", "vert", "tesc", "tese", "geom", "frag", "comp" ]
comment-token = "//"
indent = { tab-width = 4, unit = "    " }
injection-regex = "glsl"

[[grammar]]
name = "glsl"
source = { git = "https://github.com/theHamsta/tree-sitter-glsl", rev = "88408ffc5e27abcffced7010fc77396ae3636d7e" }

[[language]]
name = "perl"
scope = "source.perl"
file-types = ["pl", "pm", "t", "psgi", "raku", "rakumod", "rakutest", "rakudoc", "nqp", "p6", "pl6", "pm6"]
shebangs = ["perl"]
comment-token = "#"
language-servers = [ "perlnavigator" ]
indent = { tab-width = 2, unit = "  " }

[[grammar]]
name = "perl"
source = { git = "https://github.com/tree-sitter-perl/tree-sitter-perl", rev = "e99bb5283805db4cb86c964722d709df21b0ac16" }

[[language]]
name = "pod"
scope = "source.pod"
injection-regex = "pod"
file-types = ["pod"]

[[grammar]]
name = "pod"
source = { git = "https://github.com/tree-sitter-perl/tree-sitter-pod", rev = "d466b84009a63986834498073ec05d58d727d55f" }

[[language]]
name = "racket"
scope = "source.racket"
file-types = ["rkt", "rktd", "rktl", "scrbl"]
shebangs = ["racket"]
comment-token = ";"
indent = { tab-width = 2, unit = "  " }
language-servers = [ "racket" ]
grammar = "scheme"

[[language]]
name = "common-lisp"
scope = "source.lisp"
file-types = ["lisp", "asd", "cl", "l", "lsp", "ny", "podsl", "sexp"]
shebangs = ["lisp", "sbcl", "ccl", "clisp", "ecl"]
comment-token = ";"
indent = { tab-width = 2, unit = "  " }
language-servers = [ "cl-lsp" ]
grammar = "scheme"

[language.auto-pairs]
'(' = ')'
'{' = '}'
'[' = ']'
'"' = '"'

[[language]]
name = "comment"
scope = "scope.comment"
file-types = []
injection-regex = "comment"

[[grammar]]
name = "comment"
source = { git = "https://github.com/stsewd/tree-sitter-comment", rev = "a37ca370310ac6f89b6e0ebf2b86b2219780494e" }

[[language]]
name = "wgsl"
scope = "source.wgsl"
file-types = ["wgsl"]
comment-token = "//"
language-servers = [ "wgsl_analyzer" ]
indent = { tab-width = 4, unit = "    " }

[[grammar]]
name = "wgsl"
source = { git = "https://github.com/szebniok/tree-sitter-wgsl", rev = "272e89ef2aeac74178edb9db4a83c1ffef80a463" }

[[language]]
name = "llvm"
scope = "source.llvm"
file-types = ["ll"]
comment-token = ";"
indent = { tab-width = 2, unit = "  " }
injection-regex = "llvm"

[[grammar]]
name = "llvm"
source = { git = "https://github.com/benwilliamgraham/tree-sitter-llvm", rev = "e9948edc41e9e5869af99dddb2b5ff5cc5581af6" }

[[language]]
name = "llvm-mir"
scope = "source.llvm_mir"
file-types = []
comment-token = ";"
indent = { tab-width = 2, unit = "  " }
injection-regex = "mir"

[[grammar]]
name = "llvm-mir"
source = { git = "https://github.com/Flakebi/tree-sitter-llvm-mir", rev = "06fabca19454b2dc00c1b211a7cb7ad0bc2585f1" }

[[language]]
name = "llvm-mir-yaml"
# TODO allow languages to point to their grammar like so:
#
#     grammar = "yaml"
scope = "source.yaml"
file-types = ["mir"]
comment-token = "#"
indent = { tab-width = 2, unit = "  " }

[[language]]
name = "tablegen"
scope = "source.tablegen"
file-types = ["td"]
comment-token = "//"
indent = { tab-width = 2, unit = "  " }
injection-regex = "tablegen"

[[grammar]]
name = "tablegen"
source = { git = "https://github.com/Flakebi/tree-sitter-tablegen", rev = "568dd8a937347175fd58db83d4c4cdaeb6069bd2" }

[[language]]
name = "markdown"
scope = "source.md"
injection-regex = "md|markdown"
file-types = ["md", "markdown", "PULLREQ_EDITMSG", "mkd", "mdwn", "mdown", "markdn", "mdtxt", "mdtext", "workbook"]
roots = [".marksman.toml"]
language-servers = [ "marksman" ]
indent = { tab-width = 2, unit = "  " }
icon = { text = "", color = "#519aba" }

[[grammar]]
name = "markdown"
source = { git = "https://github.com/MDeiml/tree-sitter-markdown", rev = "aaf76797aa8ecd9a5e78e0ec3681941de6c945ee", subpath = "tree-sitter-markdown" }

[[language]]
name = "markdown.inline"
scope = "source.markdown.inline"
injection-regex = "markdown\\.inline"
file-types = []
grammar = "markdown_inline"

[[grammar]]
name = "markdown_inline"
source = { git = "https://github.com/MDeiml/tree-sitter-markdown", rev = "aaf76797aa8ecd9a5e78e0ec3681941de6c945ee", subpath = "tree-sitter-markdown-inline" }

[[language]]
name = "dart"
scope = "source.dart"
file-types = ["dart"]
roots = ["pubspec.yaml"]
auto-format = true
comment-token = "//"
language-servers = [ "dart" ]
indent = { tab-width = 2, unit = "  " }

[[grammar]]
name = "dart"
source = { git = "https://github.com/UserNobody14/tree-sitter-dart", rev = "e398400a0b785af3cf571f5a57eccab242f0cdf9" }

[[language]]
name = "scala"
scope = "source.scala"
roots = ["build.sbt", "build.sc", "build.gradle", "build.gradle.kts", "pom.xml", ".scala-build"]
file-types = ["scala", "sbt", "sc"]
comment-token = "//"
indent = { tab-width = 2, unit = "  " }
language-servers = [ "metals" ]

[[grammar]]
name = "scala"
source = { git = "https://github.com/tree-sitter/tree-sitter-scala", rev = "23d21310fe4ab4b3273e7a6810e781224a3e7fe1" }

[[language]]
name = "dockerfile"
scope = "source.dockerfile"
injection-regex = "docker|dockerfile"
roots = ["Dockerfile", "Containerfile"]
file-types = ["Dockerfile", "dockerfile", "Containerfile", "containerfile"]
comment-token = "#"
indent = { tab-width = 2, unit = "  " }
language-servers = [ "docker-langserver" ]
icon = { text = "󰡨", color = "#458ee6" }

[[grammar]]
name = "dockerfile"
source = { git = "https://github.com/camdencheek/tree-sitter-dockerfile", rev = "8ee3a0f7587b2bd8c45c8cb7d28bd414604aec62" }

[[language]]
name = "git-commit"
scope = "git.commitmsg"
file-types = ["COMMIT_EDITMSG"]
comment-token = "#"
indent = { tab-width = 2, unit = "  " }
rulers = [51, 73]
text-width = 72
icon = { text = "", color = "#41535b" }

[[grammar]]
name = "git-commit"
source = { git = "https://github.com/the-mikedavis/tree-sitter-git-commit", rev = "6f193a66e9aa872760823dff020960c6cedc37b3" }

[[language]]
name = "diff"
scope = "source.diff"
file-types = ["diff", "patch", "rej"]
injection-regex = "diff"
comment-token = "#"
indent = { tab-width = 2, unit = "  " }
icon = { text = "", color = "#41535b" }

[[grammar]]
name = "diff"
source = { git = "https://github.com/the-mikedavis/tree-sitter-diff", rev = "fd74c78fa88a20085dbc7bbeaba066f4d1692b63" }

[[language]]
name = "git-rebase"
scope = "source.gitrebase"
file-types = ["git-rebase-todo"]
injection-regex = "git-rebase"
comment-token = "#"
indent = { tab-width = 2, unit = "y" }
icon = { text = "", color = "#41535b" }

[[grammar]]
name = "git-rebase"
source = { git = "https://github.com/the-mikedavis/tree-sitter-git-rebase", rev = "d8a4207ebbc47bd78bacdf48f883db58283f9fd8" }

[[language]]
name = "regex"
scope = "source.regex"
injection-regex = "regex"
file-types = ["regex", ".Rbuildignore"]

[[grammar]]
name = "regex"
source = { git = "https://github.com/tree-sitter/tree-sitter-regex", rev = "e1cfca3c79896ff79842f057ea13e529b66af636" }

[[language]]
name = "git-config"
scope = "source.gitconfig"
file-types = [".gitmodules", ".gitconfig", { suffix = ".git/config" }, { suffix = ".config/git/config" }]
injection-regex = "git-config"
comment-token = "#"
indent = { tab-width = 4, unit = "\t" }
icon = { text = "", color = "#41535b" }

[[grammar]]
name = "git-config"
source = { git = "https://github.com/the-mikedavis/tree-sitter-git-config", rev = "0e4f0baf90b57e5aeb62dcdbf03062c6315d43ea" }

[[language]]
name = "git-attributes"
scope = "source.gitattributes"
file-types = [".gitattributes"]
injection-regex = "git-attributes"
comment-token = "#"
grammar = "gitattributes"
icon = { text = "", color = "#41535b" }

[[grammar]]
name = "gitattributes"
source = { git = "https://github.com/mtoohey31/tree-sitter-gitattributes", rev = "3dd50808e3096f93dccd5e9dc7dc3dba2eb12dc4" }

[[language]]
name = "git-ignore"
scope = "source.gitignore"
file-types = [".gitignore", ".gitignore_global", ".ignore", ".prettierignore", ".eslintignore", ".npmignore", "CODEOWNERS"]
injection-regex = "git-ignore"
comment-token = "#"
grammar = "gitignore"
icon = { text = "", color = "#41535b" }

[[grammar]]
name = "gitignore"
source = { git = "https://github.com/shunsambongi/tree-sitter-gitignore", rev = "f4685bf11ac466dd278449bcfe5fd014e94aa504" }

[[language]]
name = "graphql"
scope = "source.graphql"
injection-regex = "graphql"
file-types = ["gql", "graphql", "graphqls"]
language-servers = [ "graphql-language-service" ]
indent = { tab-width = 2, unit = "  " }

[[grammar]]
name = "graphql"
source = { git = "https://github.com/bkegley/tree-sitter-graphql", rev = "5e66e961eee421786bdda8495ed1db045e06b5fe" }

[[language]]
name = "elm"
scope = "source.elm"
injection-regex = "elm"
file-types = ["elm"]
roots = ["elm.json"]
auto-format = true
comment-token = "--"
language-servers = [ "elm-language-server" ]
indent = { tab-width = 4, unit = "    " }

[[grammar]]
name = "elm"
source = { git = "https://github.com/elm-tooling/tree-sitter-elm", rev = "df4cb639c01b76bc9ac9cc66788709a6da20002c" }

[[language]]
name = "iex"
scope = "source.iex"
injection-regex = "iex"
file-types = ["iex"]

[[grammar]]
name = "iex"
source = { git = "https://github.com/elixir-lang/tree-sitter-iex", rev = "39f20bb51f502e32058684e893c0c0b00bb2332c" }

[[language]]
name = "rescript"
scope = "source.rescript"
injection-regex = "rescript"
file-types = ["res"]
roots = ["bsconfig.json"]
auto-format = true
comment-token = "//"
language-servers = [ "rescript-language-server" ]
indent = { tab-width = 2, unit = "  " }

[[grammar]]
name = "rescript"
source = { git = "https://github.com/jaredramirez/tree-sitter-rescript", rev = "467dcf99f68c47823d7b378779a6b282d7ef9782" }

[[language]]
name = "erlang"
scope = "source.erlang"
injection-regex = "erl(ang)?"
file-types = ["erl", "hrl", "app", "rebar.config", "rebar.lock"]
roots = ["rebar.config"]
shebangs = ["escript"]
comment-token = "%%"
indent = { tab-width = 4, unit = "    " }
language-servers = [ "erlang-ls" ]

[language.auto-pairs]
'(' = ')'
'{' = '}'
'[' = ']'
'"' = '"'
"'" = "'"
'`' = "'"

[[grammar]]
name = "erlang"
source = { git = "https://github.com/the-mikedavis/tree-sitter-erlang", rev = "ce0ed253d72c199ab93caba7542b6f62075339c4" }

[[language]]
name = "kotlin"
scope = "source.kotlin"
file-types = ["kt", "kts"]
roots = ["settings.gradle", "settings.gradle.kts"]
comment-token = "//"
indent = { tab-width = 4, unit = "    " }
language-servers = [ "kotlin-language-server" ]

[[grammar]]
name = "kotlin"
source = { git = "https://github.com/fwcd/tree-sitter-kotlin", rev = "a4f71eb9b8c9b19ded3e0e9470be4b1b77c2b569" }

[[language]]
name = "hcl"
scope = "source.hcl"
injection-regex = "(hcl|tf|nomad)"
language-id = "terraform"
file-types = ["hcl", "tf", "nomad"]
comment-token = "#"
indent = { tab-width = 2, unit = "  " }
language-servers = [ "terraform-ls" ]
auto-format = true

[[grammar]]
name = "hcl"
source = { git = "https://github.com/MichaHoffmann/tree-sitter-hcl", rev = "3cb7fc28247efbcb2973b97e71c78838ad98a583" }

[[language]]
name = "tfvars"
scope = "source.tfvars"
language-id = "terraform-vars"
file-types = ["tfvars"]
comment-token = "#"
indent = { tab-width = 2, unit = "  " }
language-servers = [ "terraform-ls" ]
auto-format = true
grammar = "hcl"

[[language]]
name = "org"
scope = "source.org"
injection-regex = "org"
file-types = ["org"]
indent = { tab-width = 2, unit = "  " }

[[grammar]]
name = "org"
source = { git = "https://github.com/milisims/tree-sitter-org", rev = "698bb1a34331e68f83fc24bdd1b6f97016bb30de" }

[[language]]
name = "solidity"
scope = "source.sol"
injection-regex = "(sol|solidity)"
file-types = ["sol"]
comment-token = "//"
indent = { tab-width = 4, unit = "    " }
language-servers = [ "solc" ]

[[grammar]]
name = "solidity"
source = { git = "https://github.com/JoranHonig/tree-sitter-solidity", rev = "9004b86531cb424bd379424cf7266a4585f2af7d" }

[[language]]
name = "gleam"
scope = "source.gleam"
injection-regex = "gleam"
file-types = ["gleam"]
roots = ["gleam.toml"]
comment-token = "//"
indent = { tab-width = 2, unit = "  " }
language-servers = [ "gleam" ]
auto-format = true

[[grammar]]
name = "gleam"
source = { git = "https://github.com/gleam-lang/tree-sitter-gleam", rev = "b2afa4fd6bb41a7bf912b034c653c90af7ae5122" }

[[language]]
name = "ron"
scope = "source.ron"
injection-regex = "ron"
file-types = ["ron"]
comment-token = "//"
indent = { tab-width = 4, unit = "    " }

[[grammar]]
name = "ron"
source = { git = "https://github.com/zee-editor/tree-sitter-ron", rev = "7762d709a0f7c1f9e269d0125a2e8a7a69006146" }

[[language]]
name = "robot"
scope = "source.robot"
injection-regex = "robot"
file-types = ["robot", "resource"]
comment-token = "#"
indent = { tab-width = 4, unit = " " }
language-servers = [ "robotframework_ls" ]

[[grammar]]
name = "robot"
source = { git = "https://github.com/Hubro/tree-sitter-robot", rev = "322e4cc65754d2b3fdef4f2f8a71e0762e3d13af" }

[[language]]
name = "r"
scope = "source.r"
injection-regex = "(r|R)"
file-types = ["r", "R", ".Rprofile", "Rprofile.site", ".RHistory"]
shebangs = ["r", "R"]
comment-token = "#"
indent = { tab-width = 2, unit = "  " }
language-servers = [ "r" ]

[[grammar]]
name = "r"
source = { git = "https://github.com/r-lib/tree-sitter-r", rev = "cc04302e1bff76fa02e129f332f44636813b0c3c" }

[[language]]
name = "rmarkdown"
scope = "source.rmd"
injection-regex = "(r|R)md"
file-types = ["rmd", "Rmd"]
indent = { tab-width = 2, unit = "  " }
grammar = "markdown"
language-servers = [ "r" ]

[[language]]
name = "swift"
scope = "source.swift"
injection-regex = "swift"
file-types = ["swift"]
roots = [ "Package.swift" ]
comment-token = "//"
auto-format = true
language-servers = [ "sourcekit-lsp" ]

[[grammar]]
name = "swift"
source = { git = "https://github.com/alex-pinkus/tree-sitter-swift", rev = "77c6312c8438f4dbaa0350cec92b3d6dd3d74a66" }

[[language]]
name = "erb"
scope = "text.html.erb"
injection-regex = "erb"
file-types = ["erb"]
indent = { tab-width = 2, unit = "  " }
grammar = "embedded-template"

[[language]]
name = "ejs"
scope = "text.html.ejs"
injection-regex = "ejs"
file-types = ["ejs"]
indent = { tab-width = 2, unit = "  " }
grammar = "embedded-template"

[[grammar]]
name = "embedded-template"
source = { git = "https://github.com/tree-sitter/tree-sitter-embedded-template", rev = "d21df11b0ecc6fd211dbe11278e92ef67bd17e97" }

[[language]]
name = "eex"
scope = "source.eex"
injection-regex = "eex"
file-types = ["eex"]
roots = ["mix.exs", "mix.lock"]
indent = { tab-width = 2, unit = "  " }

[[grammar]]
name = "eex"
source = { git = "https://github.com/connorlay/tree-sitter-eex", rev = "f742f2fe327463335e8671a87c0b9b396905d1d1" }

[[language]]
name = "heex"
scope = "source.heex"
injection-regex = "heex"
file-types = ["heex"]
roots = ["mix.exs", "mix.lock"]
indent = { tab-width = 2, unit = "  " }
language-servers = [ "elixir-ls" ]

[[grammar]]
name = "heex"
source = { git = "https://github.com/phoenixframework/tree-sitter-heex", rev = "2e1348c3cf2c9323e87c2744796cf3f3868aa82a" }

[[language]]
name = "sql"
scope = "source.sql"
file-types = ["sql", "dsql"]
comment-token = "--"
indent = { tab-width = 4, unit = "    " }
injection-regex = "sql"

[[grammar]]
name = "sql"
source = { git = "https://github.com/DerekStride/tree-sitter-sql", rev = "25be0b8f17e9189ad9e1b875869d025c5aec1286" }

[[language]]
name = "gdscript"
scope = "source.gdscript"
injection-regex = "gdscript"
file-types = ["gd"]
shebangs = []
roots = ["project.godot"]
auto-format = true
formatter = { command = "gdformat", args = ["-"] }
comment-token = "#"
indent = { tab-width = 4, unit = "\t" }

[[grammar]]
name = "gdscript"
source = { git = "https://github.com/PrestonKnopp/tree-sitter-gdscript", rev = "a4b57cc3bcbfc24550e858159647e9238e7ad1ac" }

[[language]]
name = "godot-resource"
scope = "source.tscn"
injection-regex = "godot"
file-types = ["tscn", "tres", "godot", "gdextension"]
shebangs = []
roots = ["project.godot"]
auto-format = false
comment-token = ";"
indent = { tab-width = 4, unit = "\t" }

[[grammar]]
name = "godot-resource"
source = { git = "https://github.com/PrestonKnopp/tree-sitter-godot-resource", rev = "b6ef0768711086a86b3297056f9ffb5cc1d77b4a" }

[[language]]
name = "nu"
scope = "source.nu"
injection-regex = "nu"
file-types = ["nu"]
shebangs = ["nu"]
comment-token = "#"
indent = { tab-width = 2, unit = "  " }
<<<<<<< HEAD
icon = { text = "", color = "#4e9a06" }
=======
language-servers = [ "nu-lsp" ]
>>>>>>> 51092861

[[grammar]]
name = "nu"
source = { git = "https://github.com/nushell/tree-sitter-nu", rev = "98c11c491e3405c75affa1cf004097692da3dda2" }

[[language]]
name = "vala"
scope = "source.vala"
injection-regex = "vala"
file-types = ["vala", "vapi"]
comment-token = "//"
indent = { tab-width = 2, unit = "  " }
language-servers = [ "vala-language-server" ]

[[grammar]]
name = "vala"
source = { git = "https://github.com/vala-lang/tree-sitter-vala", rev = "c9eea93ba2ec4ec1485392db11945819779745b3" }

[[language]]
name = "hare"
scope = "source.hare"
injection-regex = "hare"
file-types = ["ha"]
comment-token = "//"
indent = { tab-width = 8, unit = "\t" }

[[grammar]]
name = "hare"
source = { git = "https://git.sr.ht/~ecmma/tree-sitter-hare", rev = "2495958aaf3f93581c87ec020164255e80655331" }

[[language]]
name = "devicetree"
scope = "source.devicetree"
injection-regex = "(dtsi?|devicetree|fdt)"
file-types = ["dts", "dtsi"]
comment-token = "//"
indent = { tab-width = 4, unit = "\t" }

[[grammar]]
name = "devicetree"
source = { git = "https://github.com/joelspadin/tree-sitter-devicetree", rev = "877adbfa0174d25894c40fa75ad52d4515a36368" }

[[language]]
name = "cairo"
scope = "source.cairo"
injection-regex = "cairo"
file-types = ["cairo"]
comment-token = "//"
indent = { tab-width = 4, unit = "    " }
# auto-format = true
grammar = "rust"
language-servers = [ "cairo-language-server" ]

[[language]]
name = "cpon"
scope = "scope.cpon"
injection-regex = "cpon"
file-types = ["cpon", "cp"]
auto-format = true
comment-token = "//"
indent = { tab-width = 2, unit = "  " }

[[grammar]]
name = "cpon"
source = { git = "https://github.com/fvacek/tree-sitter-cpon", rev = "0d01fcdae5a53191df5b1349f9bce053833270e7" }

[[language]]
name = "odin"
auto-format = false
scope = "source.odin"
file-types = ["odin"]
roots = ["ols.json"]
language-servers = [ "ols" ]
comment-token = "//"
indent = { tab-width = 4, unit = "\t" }

[[grammar]]
name = "odin"
source = { git = "https://github.com/ap29600/tree-sitter-odin", rev = "b219207e49ffca2952529d33e94ed63b1b75c4f1" }

[[language]]
name = "meson"
scope = "source.meson"
injection-regex = "meson"
file-types = ["meson.build", "meson_options.txt"]
comment-token = "#"
indent = { tab-width = 2, unit = "  " }

[[grammar]]
name = "meson"
source = { git = "https://github.com/staysail/tree-sitter-meson", rev = "32a83e8f200c347232fa795636cfe60dde22957a" }

[[language]]
name = "sshclientconfig"
scope = "source.sshclientconfig"
file-types = [{ suffix = ".ssh/config" }, { suffix = "/etc/ssh/ssh_config" }]
comment-token = "#"

[[grammar]]
name = "sshclientconfig"
source = { git = "https://github.com/metio/tree-sitter-ssh-client-config", rev = "e45c6d5c71657344d4ecaf87dafae7736f776c57" }

[[language]]
name = "scheme"
scope = "source.scheme"
injection-regex = "scheme"
file-types = ["ss", "scm"]
shebangs = ["scheme", "guile", "chicken"]
comment-token = ";"
indent = { tab-width = 2, unit = "  " }
icon = { text = "󰘧", color = "#000000" }

[[grammar]]
name = "scheme"
source = { git = "https://github.com/6cdh/tree-sitter-scheme", rev = "af3af6c9356b936f8a515a1e449c32e804c2b1a8" }

[[language]]
name = "v"
scope = "source.v"
file-types = ["v", "vv", "vsh"]
shebangs = ["v run"]
roots = ["v.mod"]
language-servers = [ "vlang-language-server" ]
auto-format = true
comment-token = "//"
indent = { tab-width = 4, unit = "\t" }

[[grammar]]
name = "v"
source = {git = "https://github.com/v-analyzer/v-analyzer", subpath = "tree_sitter_v", rev = "e14fdf6e661b10edccc744102e4ccf0b187aa8ad"}

[[language]]
name = "verilog"
scope = "source.verilog"
file-types = ["v", "vh", "sv", "svh"]
comment-token = "//"
language-servers = [ "svlangserver" ]
indent = { tab-width = 2, unit = "  " }
injection-regex = "verilog"

[[grammar]]
name = "verilog"
source = { git = "https://github.com/tree-sitter/tree-sitter-verilog", rev = "4457145e795b363f072463e697dfe2f6973c9a52" }

[[language]]
name = "edoc"
scope = "source.edoc"
file-types = ["edoc", "edoc.in"]
injection-regex = "edoc"
indent = { tab-width = 4, unit = "    " }

[[grammar]]
name = "edoc"
source = { git = "https://github.com/the-mikedavis/tree-sitter-edoc", rev = "74774af7b45dd9cefbf9510328fc6ff2374afc50" }

[[language]]
name = "jsdoc"
scope = "source.jsdoc"
injection-regex = "jsdoc"
file-types = ["jsdoc"]
indent = { tab-width = 2, unit = "  " }

[[grammar]]
name = "jsdoc"
source = { git = "https://github.com/tree-sitter/tree-sitter-jsdoc", rev = "189a6a4829beb9cdbe837260653b4a3dfb0cc3db" }

[[language]]
name = "openscad"
scope = "source.openscad"
injection-regex = "openscad"
file-types = ["scad"]
comment-token = "//"
language-servers = [ "openscad-lsp" ]
indent = { tab-width = 2, unit = "\t" }

[[grammar]]
name = "openscad"
source = { git = "https://github.com/bollian/tree-sitter-openscad", rev = "5c3ce93df0ac1da7197cf6ae125aade26d6b8972" }

[[language]]
name = "prisma"
scope = "source.prisma"
injection-regex = "prisma"
file-types = ["prisma"]
roots = ["package.json"]
comment-token = "//"
language-servers = [ "prisma-language-server" ]
indent = { tab-width = 2, unit = "  " }

[[grammar]]
name = "prisma"
source = { git = "https://github.com/victorhqc/tree-sitter-prisma", rev = "eca2596a355b1a9952b4f80f8f9caed300a272b5" }

[[language]]
name = "clojure"
scope = "source.clojure"
injection-regex = "(clojure|clj|edn|boot)"
file-types = ["clj", "cljs", "cljc", "clje", "cljr", "cljx", "edn", "boot"]
roots = ["project.clj", "build.boot", "deps.edn", "shadow-cljs.edn"]
comment-token = ";"
language-servers = [ "clojure-lsp" ]
indent = { tab-width = 2, unit = "  " }

[[grammar]]
name = "clojure"
source = { git = "https://github.com/sogaiu/tree-sitter-clojure", rev = "e57c569ae332ca365da623712ae1f50f84daeae2" }

[[language]]
name = "starlark"
scope = "source.starlark"
injection-regex = "(starlark|bzl|bazel)"
file-types = ["bzl", "bazel", "BUILD", "star"]
comment-token = "#"
indent = { tab-width = 4, unit = "    " }
grammar = "python"
icon = { text = "", color = "#43a047" }

[[language]]
name = "elvish"
scope = "source.elvish"
file-types = ["elv"]
comment-token = "#"
indent = { tab-width = 2, unit = "  " }
language-servers = [ "elvish" ]
grammar = "elvish"

[[grammar]]
name = "elvish"
source = { git = "https://github.com/ckafi/tree-sitter-elvish", rev = "e50787cadd3bc54f6d9c0704493a79078bb8a4e5" }

[[language]]
name = "idris"
scope = "source.idr"
injection-regex = "idr"
file-types = ["idr"]
shebangs = []
comment-token = "--"
indent = { tab-width = 2, unit = "  " }
language-servers = [ "idris2-lsp" ]

[[language]]
name = "fortran"
scope = "source.fortran"
injection-regex = "fortran"
file-types = ["f", "for", "f90", "f95", "f03"]
roots = ["fpm.toml"]
comment-token = "!"
indent = { tab-width = 4, unit = "    "}
language-servers = [ "fortls" ]

[[grammar]]
name = "fortran"
source = { git = "https://github.com/stadelmanma/tree-sitter-fortran", rev = "f0f2f100952a353e64e26b0fa710b4c296d7af13" }

[[language]]
name = "ungrammar"
scope = "source.ungrammar"
injection-regex = "ungrammar"
file-types = ["ungram", "ungrammar"]
comment-token = "//"
indent = { tab-width = 2, unit = "  " }

[[grammar]]
name = "ungrammar"
source = { git = "https://github.com/Philipp-M/tree-sitter-ungrammar", rev = "a7e104629cff5a8b7367187610631e8f5eb7c6ea" }

[[language]]
name = "dot"
scope = "source.dot"
injection-regex = "dot"
file-types = ["dot"]
comment-token = "//"
indent = { tab-width = 4, unit = "    " }
language-servers = [ "dot-language-server" ]

[[grammar]]
name = "dot"
source = { git = "https://github.com/rydesun/tree-sitter-dot", rev = "917230743aa10f45a408fea2ddb54bbbf5fbe7b7" }

[[language]]
name = "cue"
scope = "source.cue"
injection-regex = "cue"
file-types = ["cue"]
roots = ["cue.mod"]
auto-format = true
comment-token = "//"
language-servers = [ "cuelsp" ]
indent = { tab-width = 4, unit = "\t" }
formatter = { command = "cue", args = ["fmt", "-"] }

[[grammar]]
name = "cue"
source = { git = "https://github.com/eonpatapon/tree-sitter-cue", rev = "61843e3beebf19417e4fede4e8be4df1084317ad" }

[[language]]
name = "slint"
scope = "source.slint"
injection-regex = "slint"
file-types = ["slint"]
comment-token = "//"
indent = { tab-width = 4, unit = "    " }
language-servers = [ "slint-lsp" ]

[[grammar]]
name = "slint"
source = { git = "https://github.com/jrmoulton/tree-sitter-slint", rev = "00c8a2d3645766f68c0d0460086c0a994e5b0d85" }

[[language]]
name = "task"
scope = "source.task"
injection-regex = "task"
file-types = ["task"]
comment-token = "#"
indent = { tab-width = 2, unit = "  " }

[[grammar]]
name = "task"
source = { git = "https://github.com/alexanderbrevig/tree-sitter-task", rev = "f2cb435c5dbf3ee19493e224485d977cb2d36d8b" }

[[language]]
name = "xit"
scope = "source.xit"
injection-regex = "xit"
file-types = ["xit"]
indent = { tab-width = 4, unit = "    " }

[[grammar]]
name = "xit"
source = { git = "https://github.com/synaptiko/tree-sitter-xit", rev = "7d7902456061bc2ad21c64c44054f67b5515734c" }

[[language]]
name = "esdl"
scope = "source.esdl"
injection-regex = "esdl"
file-types = ["esdl"]
comment-token = "#"
indent = { tab-width = 2, unit = "  " }
roots = ["edgedb.toml"]

[[grammar]]
name ="esdl"
source = { git = "https://github.com/greym0uth/tree-sitter-esdl", rev = "df83acc8cacd0cfb139eecee0e718dc32c4f92e2" }

[[language]]
name = "pascal"
scope = "source.pascal"
injection-regex = "pascal"
file-types = ["pas", "pp", "inc", "lpr", "lfm"]
comment-token = "//"
indent = { tab-width = 2, unit = "  " }
language-servers = [ "pasls" ]

[[grammar]]
name = "pascal"
source = { git = "https://github.com/Isopod/tree-sitter-pascal", rev = "2fd40f477d3e2794af152618ccfac8d92eb72a66" }

[[language]]
name = "sml"
scope = "source.sml"
injection-regex = "sml"
file-types = ["sml"]
comment-token = "(*"

[[grammar]]
name = "sml"
source = { git = "https://github.com/Giorbo/tree-sitter-sml", rev = "bd4055d5554614520d4a0706b34dc0c317c6b608" }

[[language]]
name = "jsonnet"
scope = "source.jsonnet"
file-types = ["libsonnet", "jsonnet"]
roots = ["jsonnetfile.json"]
comment-token = "//"
indent = { tab-width = 2, unit = "  " }
language-servers = [ "jsonnet-language-server" ]

[[grammar]]
name = "jsonnet"
source = { git = "https://github.com/sourcegraph/tree-sitter-jsonnet", rev = "0475a5017ad7dc84845d1d33187f2321abcb261d" }

[[language]]
name = "astro"
scope = "source.astro"
injection-regex = "astro"
file-types = ["astro"]
indent = { tab-width = 2, unit = "  " }

[[grammar]]
name = "astro"
source = { git = "https://github.com/virchau13/tree-sitter-astro", rev = "947e93089e60c66e681eba22283f4037841451e7" }

[[language]]
name = "bass"
scope = "source.bass"
injection-regex = "bass"
file-types = ["bass"]
comment-token = ";"
indent = { tab-width = 2, unit = "  " }
language-servers = [ "bass" ]

[[grammar]]
name = "bass"
source = { git = "https://github.com/vito/tree-sitter-bass", rev = "501133e260d768ed4e1fd7374912ed5c86d6fd90" }

[[language]]
name = "wat"
scope = "source.wat"
comment-token = ";;"
file-types = ["wat"]
<<<<<<< HEAD
roots = []
icon = { text = "", color = "#5c4cdb" }
=======
>>>>>>> 51092861

[[grammar]]
name = "wat"
source = { git = "https://github.com/wasm-lsp/tree-sitter-wasm", rev = "2ca28a9f9d709847bf7a3de0942a84e912f59088", subpath = "wat" }

[[language]]
name = "wast"
scope = "source.wast"
comment-token = ";;"
file-types = ["wast"]

[[grammar]]
name = "wast"
source = { git = "https://github.com/wasm-lsp/tree-sitter-wasm", rev = "2ca28a9f9d709847bf7a3de0942a84e912f59088", subpath = "wast" }

[[language]]
name = "d"
scope = "source.d"
file-types = [ "d", "dd" ]
comment-token = "//"
injection-regex = "d"
indent = { tab-width = 4, unit = "    "}
language-servers = [ "serve-d" ]
formatter = { command = "dfmt" }
icon = { text = "", color = "#427819" }

[[grammar]]
name = "d"
source = { git = "https://github.com/gdamore/tree-sitter-d", rev="601c4a1e8310fb2f3c43fa8a923d0d27497f3c04" }

[[language]]
name = "vhs"
scope = "source.vhs"
file-types = ["tape"]
comment-token = "#"
indent = { tab-width = 2, unit = "  " }
grammar = "vhs"

[[grammar]]
name = "vhs"
source = { git = "https://github.com/charmbracelet/tree-sitter-vhs", rev = "c6d81f34c011c29ee86dd73b45a8ecc9f2e2bdaf" }

[[language]]
name = "kdl"
scope = "source.kdl"
file-types = ["kdl"]
comment-token = "//"
injection-regex = "kdl"

[[grammar]]
name = "kdl"
source = { git = "https://github.com/amaanq/tree-sitter-kdl", rev = "3ca569b9f9af43593c24f9e7a21f02f43a13bb88" }

[[language]]
name = "xml"
scope = "source.xml"
injection-regex = "xml"
file-types = [
  "xml",
  "mobileconfig",
  "plist",
  "xib",
  "storyboard",
  "svg",
  "xsd",
  "gml",
  "xaml",
  "gir",
  "rss",
  "atom",
  "opml",
  "policy",
  "ascx",
  "axml",
  "axaml",
  "bpmn",
  "cpt",
  "csl",
  "csproj.user",
  "dita",
  "ditamap",
  "dtml",
  "fxml",
  "iml",
  "isml",
  "jmx",
  "launch",
  "menu",
  "mxml",
  "nuspec",
  "pt",
  "publishsettings",
  "pubxml",
  "pubxml.user",
  "rbxlx",
  "rbxmx",
  "rng",
  "shproj",
  "tld",
  "tmx",
  "vbproj.user",
  "vcxproj",
  "vcxproj.filters",
  "wsdl",
  "wxi",
  "wxs",
  "xbl",
  "xlf",
  "xliff",
  "xpdl",
  "xul",
  "xoml",
  "musicxml"
]
indent = { tab-width = 2, unit = "  " }

[language.auto-pairs]
'(' = ')'
'{' = '}'
'[' = ']'
'"' = '"'
"'" = "'"
"<" = ">"

[[grammar]]
name = "xml"
source = { git = "https://github.com/RenjiSann/tree-sitter-xml", rev = "48a7c2b6fb9d515577e115e6788937e837815651" }


[[language]]
name = "dtd"
scope = "source.dtd"
injection-regex = "dtd"
file-types = ["dtd", "ent"]
indent = {tab-width = 2, unit = "  "}

[language.auto-pairs]
'(' = ')'
'[' = ']'
'"' = '"'
"'" = "'"
'<' = '>'

[[grammar]]
name = "dtd"
source = { git = "https://github.com/KMikeeU/tree-sitter-dtd", rev = "6116becb02a6b8e9588ef73d300a9ba4622e156f"}

[[language]]
name = "wit"
scope = "source.wit"
injection-regex = "wit"
file-types = ["wit"]
comment-token = "//"
indent = { tab-width = 2, unit = "  " }

[language.auto-pairs]
'(' = ')'
'{' = '}'
'[' = ']'
'"' = '"'
"'" = "'"
"<" = ">"

[[grammar]]
name = "wit"
source = { git = "https://github.com/hh9527/tree-sitter-wit", rev = "c917790ab9aec50c5fd664cbfad8dd45110cfff3" }

[[language]]
name = "env"
scope = "source.env"
file-types = [".env", ".env.local", ".env.development", ".env.production", ".env.dist", ".envrc", ".envrc.local", ".envrc.private"]
injection-regex = "env"
comment-token = "#"
indent = { tab-width = 4, unit = "\t" }
grammar = "bash"

[[language]]
name = "ini"
scope = "source.ini"
file-types = [
  "ini",
  # Systemd unit files
  "service",
  "automount",
  "device",
  "mount",
  "path",
  "service",
  "slice",
  "socket",
  "swap",
  "target",
  "timer",
  # Podman quadlets
  "container",
  "volume",
  "kube",
  "network",
  ".editorconfig",
  "properties",
  "cfg",
  "directory"
]
injection-regex = "ini"
comment-token = "#"
indent = { tab-width = 4, unit = "\t" }

[[grammar]]
name = "ini"
source = { git = "https://github.com/justinmk/tree-sitter-ini", rev = "4d247fb876b4ae6b347687de4a179511bf67fcbc" }

[[language]]
name = "bicep"
scope = "source.bicep"
file-types = ["bicep"]
auto-format = true
comment-token = "//"
indent = { tab-width = 2, unit = " "}
language-servers = [ "bicep-langserver" ]

[[grammar]]
name = "bicep"
source = { git = "https://github.com/the-mikedavis/tree-sitter-bicep", rev = "d8e097fcfa143854861ef737161163a09cc2916b" }

[[language]]
name = "qml"
scope = "source.qml"
file-types = ["qml"]
language-servers = [ "qmlls" ]
indent = { tab-width = 4, unit = "    " }
grammar = "qmljs"

[[grammar]]
name = "qmljs"
source = { git = "https://github.com/yuja/tree-sitter-qmljs", rev = "0b2b25bcaa7d4925d5f0dda16f6a99c588a437f1" }

[[language]]
name = "mermaid"
scope = "source.mermaid"
injection-regex = "mermaid"
file-types = ["mermaid"]
comment-token = "%%"
indent = { tab-width = 4, unit = "    " }

[[grammar]]
name = "mermaid"
source = { git = "https://github.com/monaqa/tree-sitter-mermaid", rev = "d787c66276e7e95899230539f556e8b83ee16f6d" }

[[language]]
name = "matlab"
scope = "source.m"
file-types = ["m"]
comment-token = "%"
shebangs = ["octave-cli", "matlab"]
indent = { tab-width = 2, unit = "  " }

[[grammar]]
name = "matlab"
source = { git = "https://github.com/acristoffers/tree-sitter-matlab", rev = "6071891a8c39600203eba20513666cf93b4d650a" }

[[language]]
name = "ponylang"
scope = "source.pony"
file-types = ["pony"]
injection-regex = "pony"
roots = ["corral.json", "lock.json"]
indent = { tab-width = 2, unit = "  " }
comment-token = "//"

[[grammar]]
name = "ponylang"
source = { git = "https://github.com/mfelsche/tree-sitter-ponylang", rev = "ef66b151bc2604f431b5668fcec4747db4290e11" }

[[language]]
name = "dhall"
scope = "source.dhall"
injection-regex = "dhall"
file-types = ["dhall"]
comment-token = "--"
indent = { tab-width = 2, unit = "  " }
language-servers = [ "dhall-lsp-server" ]
formatter = { command = "dhall" , args = ["format"] }

[[grammar]]
name = "dhall"
source = { git = "https://github.com/jbellerb/tree-sitter-dhall", rev = "affb6ee38d629c9296749767ab832d69bb0d9ea8" }

[[language]]
name = "sage"
scope = "source.sage"
file-types = ["sage"]
injection-regex = "sage"
comment-token = "#"
indent = { tab-width = 4, unit = "    " }
grammar = "python"

[[language]]
name = "msbuild"
scope = "source.msbuild"
injection-regex = "msbuild"
file-types = ["proj", "vbproj", "csproj", "fsproj", "targets", "props"]
indent = { tab-width = 2, unit = "  " }
grammar = "xml"

[language.auto-pairs]
'(' = ')'
'{' = '}'
'[' = ']'
'"' = '"'
"'" = "'"
"<" = ">"

[[language]]
name = "pem"
scope = "source.pem"
file-types = ["pem", "cert", "crt"]
injection-regex = "pem"
grammar = "pem"

[[grammar]]
name = "pem"
source = { git = "https://github.com/mtoohey31/tree-sitter-pem", rev = "be67a4330a1aa507c7297bc322204f936ec1132c" }

[[language]]
name = "passwd"
scope = "source.passwd"
file-types = ["passwd"]

[[grammar]]
name = "passwd"
source = { git = "https://github.com/ath3/tree-sitter-passwd", rev = "20239395eacdc2e0923a7e5683ad3605aee7b716" }

[[language]]
name = "hosts"
scope = "source.hosts"
file-types = ["hosts"]
comment-token = "#"

[[grammar]]
name = "hosts"
source = { git = "https://github.com/ath3/tree-sitter-hosts", rev = "301b9379ce7dfc8bdbe2c2699a6887dcb73953f9" }

[[language]]
name = "uxntal"
scope = "source.tal"
injection-regex = "tal"
file-types = ["tal"]
auto-format = false
comment-token = "("

[[grammar]]
name = "uxntal"
source = { git = "https://github.com/Jummit/tree-sitter-uxntal", rev = "d68406066648cd6db4c6a2f11ec305af02079884" }

[[language]]
name = "yuck"
scope = "source.yuck"
injection-regex = "yuck"
file-types = ["yuck"]
comment-token = ";"
indent = { tab-width = 2, unit = "  " }

[[grammar]]
name = "yuck"
source = { git = "https://github.com/Philipp-M/tree-sitter-yuck", rev = "e3d91a3c65decdea467adebe4127b8366fa47919" }

[[language]]
name = "prql"
scope = "source.prql"
injection-regex = "prql"
file-types = ["prql"]
comment-token = "#"
indent = { tab-width = 4, unit = "    " }

[[grammar]]
name = "prql"
source = { git = "https://github.com/PRQL/tree-sitter-prql", rev = "09e158cd3650581c0af4c49c2e5b10c4834c8646" }

[[language]]
name = "po"
scope = "source.po"
file-types = ["po", "pot"]
comment-token = "#"

[[grammar]]
name = "po"
source = { git = "https://github.com/erasin/tree-sitter-po", rev = "417cee9abb2053ed26b19e7de972398f2da9b29e" }

[[language]]
name = "nasm"
scope = "source.nasm"
file-types = ["asm", "S", "nasm"]
injection-regex = "n?asm"
comment-token = ";"
indent = { tab-width = 8, unit = "        " }

[[grammar]]
name = "nasm"
source = { git = "https://github.com/naclsn/tree-sitter-nasm", rev = "a0db15db6fcfb1bf2cc8702500e55e558825c48b" }

[[language]]
name = "gas"
scope = "source.gas"
file-types = ["s"]
injection-regex = "gas"
comment-token = "#"
indent = { tab-width = 8, unit = "        " }

[[grammar]]
name = "gas"
source = { git = "https://github.com/sirius94/tree-sitter-gas", rev = "60f443646b20edee3b7bf18f3a4fb91dc214259a" }

[[language]]
name = "rst"
scope = "source.rst"
comment-token = ".."
file-types = ["rst"]

[[grammar]]
name = "rst"
source = { git = "https://github.com/stsewd/tree-sitter-rst", rev = "25e6328872ac3a764ba8b926aea12719741103f1" }

[[language]]
name = "capnp"
scope = "source.capnp"
injection-regex = "capnp"
file-types = ["capnp"]
comment-token = "#"
indent = { tab-width = 2, unit = "  " }

[[grammar]]
name = "capnp"
source = { git = "https://github.com/amaanq/tree-sitter-capnp", rev = "fc6e2addf103861b9b3dffb82c543eb6b71061aa" }

[[language]]
name = "smithy"
scope = "source.smithy"
injection-regex = "smithy"
file-types = ["smithy"]
roots = ["smithy-build.json"]
comment-token = "//"
indent = { tab-width = 4, unit = "    " }
language-servers = [ "cs" ]

[[grammar]]
name = "smithy"
source = { git = "https://github.com/indoorvivants/tree-sitter-smithy", rev = "cf8c7eb9faf7c7049839585eac19c94af231e6a0" }

[[language]]
name = "vhdl"
scope = "source.vhdl"
file-types = ["vhd", "vhdl"]
comment-token = "--"
language-servers = [ "vhdl_ls" ]
indent = { tab-width = 2, unit = "  " }
injection-regex = "vhdl"

[[grammar]]
name = "vhdl"
source = { git = "https://github.com/teburd/tree-sitter-vhdl", rev = "c57313adee2231100db0a7880033f6865deeadb2" }

[[language]]
name = "rego"
scope = "source.rego"
injection-regex = "rego"
file-types = ["rego"]
auto-format = true
comment-token = "#"
language-servers = [ "regols" ]
grammar = "rego"

[[grammar]]
name = "rego"
source = { git = "https://github.com/FallenAngel97/tree-sitter-rego", rev = "9ac75e71b2d791e0aadeef68098319d86a2a14cf" }

[[language]]
name = "nim"
scope = "source.nim"
injection-regex = "nim"
file-types = ["nim", "nims", "nimble"]
shebangs = []
comment-token = "#"
indent = { tab-width = 2, unit = "  " }
language-servers = [ "nimlangserver" ]

[language.auto-pairs]
'(' = ')'
'[' = ']'
'"' = '"'
"'" = "'"
'{' = '}'

# Nim's tree-sitter grammar is in heavy development.
[[grammar]]
name = "nim"
source = { git = "https://github.com/aMOPel/tree-sitter-nim", rev = "240239b232550e431d67de250d1b5856209e7f06" }

[[language]]
name = "cabal"
scope = "source.cabal"
file-types = [ "cabal" ]
roots = ["cabal.project", "Setup.hs"]
indent = { tab-width = 2, unit = "  " }
comment-token = "--"

[[language]]
name = "hurl"
scope = "source.hurl"
injection-regex = "hurl"
file-types = ["hurl"]
comment-token = "#"
indent = { tab-width = 2, unit = "  " }

[[grammar]]
name = "hurl"
source = { git = "https://github.com/pfeiferj/tree-sitter-hurl", rev = "264c42064b61ee21abe88d0061f29a0523352e22" }

[[language]]
name = "markdoc"
scope = "text.markdoc"
file-types = ["mdoc"]
language-servers = [ "markdoc-ls" ]

[[grammar]]
name = "markdoc"
source = { git = "https://github.com/markdoc-extra/tree-sitter-markdoc", rev = "5ffe71b29e8a3f94823913ea9cea51fcfa7e3bf8" }

[[language]]
name = "opencl"
scope = "source.cl"
injection-regex = "(cl|opencl)"
file-types = ["cl"]
comment-token = "//"
language-servers = [ "clangd" ]

[[grammar]]
name = "opencl"
source = { git = "https://github.com/lefp/tree-sitter-opencl", rev = "8e1d24a57066b3cd1bb9685bbc1ca9de5c1b78fb" }

[[language]]
name = "just"
scope = "source.just"
file-types = ["justfile", "Justfile", ".justfile", ".Justfile"]
injection-regex = "just"
comment-token = "#"
indent = { tab-width = 4, unit = "\t" }

[[grammar]]
name = "just"
source = { git = "https://github.com/IndianBoy42/tree-sitter-just", rev = "8af0aab79854aaf25b620a52c39485849922f766" }

[[language]]
name = "gn"
scope = "source.gn"
injection-regex = "gn"
file-types = ["gn", "gni"]
roots = []
comment-token = "#"
indent = { tab-width = 2, unit = "  " }
formatter = { command = "gn", args = ["format", "--stdin"] }

[[grammar]]
name = "gn"
source = { git = "https://github.com/willcassella/tree-sitter-gn", rev = "e18d6e36a79b20dafb58f19d407bd38b0e60260e" }

[[language]]
name = "blueprint"
scope = "source.blueprint"
injection-regex = "blueprint"
file-types = ["blp"]
comment-token = "//"
language-servers = [ "blueprint-compiler" ]
indent = { tab-width = 4, unit = "    " }

[[grammar]]
name = "blueprint"
source = { git = "https://gitlab.com/gabmus/tree-sitter-blueprint", rev = "863cea9f83ad5637300478e0559262f1e791684b" }

[[language]]
name = "forth"
scope = "source.forth"
injection-regex = "forth"
file-types = ["fs", "forth", "fth", "4th"]
comment-token = "\\"
language-servers = [ "forth-lsp" ]
indent = { tab-width = 3, unit = "   " }

[[grammar]]
name = "forth"
source = { git = "https://github.com/alexanderbrevig/tree-sitter-forth", rev = "90189238385cf636b9ee99ce548b9e5b5e569d48" }

[[language]]
name = "fsharp"
scope = "source.fs"
roots = ["sln", "fsproj"]
injection-regex = "fsharp"
file-types = ["fs", "fsx", "fsi", "fsscript"]
comment-token = "//"
indent = { tab-width = 4, unit = "    " }
auto-format = true
language-servers = ["fsharp-ls"]

[[grammar]]
name = "fsharp"
source = { git = "https://github.com/kaashyapan/tree-sitter-fsharp", rev = "18da392fd9bd5e79f357abcce13f61f3a15e3951" }

[[language]]
name = "t32"
scope = "source.t32"
injection-regex = "t32"
file-types = ["cmm", "t32"]
comment-token = ";"
indent = { tab-width = 2, unit = "  " }

[[grammar]]
name = "t32"
source = { git = "https://gitlab.com/xasc/tree-sitter-t32", rev = "6da5e3cbabd376b566d04282005e52ffe67ef74a" }

[[language]]
name = "webc"
scope = "text.html.webc"
injection-regex = "webc"
file-types = ["webc"]
indent = { tab-width = 2, unit = "  " }
grammar = "html"

[[language]]
name = "typst"
scope = "source.typst"
injection-regex = "typst"
file-types = ["typst", "typ"]
comment-token = "//"
language-servers = ["typst-lsp"]
indent = { tab-width = 2, unit = "  " }

[language.auto-pairs]
'(' = ')'
'{' = '}'
'[' = ']'
'$' = '$'
'"' = '"'

[[grammar]]
name = "typst"
source = { git = "https://github.com/uben0/tree-sitter-typst", rev = "e35aa22395fdde82bbc4b5700c324ce346dfc9e5" }

[[language]]
name = "nunjucks"
scope = "text.html.nunjucks"
injection-regex = "nunjucks"
file-types = ["njk"]
indent = { tab-width = 2, unit = "  " }
grammar = "jinja2"

[[language]]
name = "jinja"
scope = "text.html.jinja"
injection-regex = "jinja"
file-types = ["jinja", "jinja2", "j2"]
indent = { tab-width = 2, unit = "  " }
grammar = "jinja2"

[[grammar]]
name = "jinja2"
source = { git = "https://github.com/varpeti/tree-sitter-jinja2", rev = "a533cd3c33aea6acb0f9bf9a56f35dcfe6a8eb53" }

[[grammar]]
name = "wren"
source = { git = "https://git.sr.ht/~jummit/tree-sitter-wren", rev = "793d58266924e6efcc40e411663393e9d72bec87"}

[[language]]
name = "wren"
scope = "source.wren"
injection-regex = "wren"
file-types = ["wren"]
indent = { tab-width = 2, unit = "  "}

[[language]]
name = "unison"
scope = "source.unison"
injection-regex = "unison"
file-types = ["u"]
shebangs = []
auto-format = false
comment-token = "--"
indent = { tab-width = 4, unit = "    " }

[language.auto-pairs]
'(' = ')'
'{' = '}'
'[' = ']'
'"' = '"'
'`' = '`'

[[grammar]]
name = "unison"
source = { git = "https://github.com/kylegoetz/tree-sitter-unison", rev = "98c4e8bc5c9f5989814a720457cf36963cf4043d" }

[[language]]
name = "todotxt"
scope = "text.todotxt"
file-types = [{ suffix = ".todo.txt" }, "todotxt"]
formatter = { command = "sort" }
auto-format = true
icon = { text = "󰈙", color = "#89e051" }

[[grammar]]
name = "todotxt"
source = { git = "https://github.com/arnarg/tree-sitter-todotxt", rev = "0207f6a4ab6aeafc4b091914d31d8235049a2578" }

[[language]]
name = "strace"
scope = "source.strace"
file-types = ["strace"]

[[grammar]]
name = "strace"
source = { git = "https://github.com/sigmaSd/tree-sitter-strace", rev = "2b18fdf9a01e7ec292cc6006724942c81beb7fd5" }

[[language]]
name = "gemini"
scope = "source.gmi"
file-types = ["gmi"]

[[grammar]]
name = "gemini"
source = { git = "https://git.sr.ht/~nbsp/tree-sitter-gemini", rev = "3cc5e4bdf572d5df4277fc2e54d6299bd59a54b3" }

[[language]]
name = "templ"
scope = "source.templ"
file-types = ["templ"]
roots = ["go.work", "go.mod"]
comment-token = "//"
indent = { tab-width = 2, unit = "  " }
language-servers = [ "templ" ]

[[grammar]]
name = "templ"
source = { git = "https://github.com/vrischmann/tree-sitter-templ", rev = "ea56ac0655243490a4929a988f4eaa91dfccc995" }

[[language]]
name = "dbml"
scope = "source.dbml"
injection-regex = "dbml"
file-types = ["dbml"]
comment-token = ";"
indent = { tab-width = 2, unit = "  " }

[[grammar]]
name = "dbml"
source = { git = "https://github.com/dynamotn/tree-sitter-dbml", rev = "2e2fa5640268c33c3d3f27f7e676f631a9c68fd9" }

[[language]]
name = "log"
scope = "source.log"
file-types = ["log"]

[[grammar]]
name = "log"
source = { git = "https://github.com/Tudyx/tree-sitter-log", rev = "62cfe307e942af3417171243b599cc7deac5eab9" }<|MERGE_RESOLUTION|>--- conflicted
+++ resolved
@@ -1817,11 +1817,8 @@
 shebangs = ["nu"]
 comment-token = "#"
 indent = { tab-width = 2, unit = "  " }
-<<<<<<< HEAD
 icon = { text = "", color = "#4e9a06" }
-=======
 language-servers = [ "nu-lsp" ]
->>>>>>> 51092861
 
 [[grammar]]
 name = "nu"
@@ -2232,11 +2229,7 @@
 scope = "source.wat"
 comment-token = ";;"
 file-types = ["wat"]
-<<<<<<< HEAD
-roots = []
 icon = { text = "", color = "#5c4cdb" }
-=======
->>>>>>> 51092861
 
 [[grammar]]
 name = "wat"
