--- conflicted
+++ resolved
@@ -43,13 +43,8 @@
 pub use helix_core::diagnostic::Severity;
 use helix_core::{
     auto_pairs::AutoPairs,
-<<<<<<< HEAD
     syntax::{self, AutoPairConfig, IndentationHeuristic, LanguageConfiguration, SoftWrap},
-    Change, LineEnding, NATIVE_LINE_ENDING,
-=======
-    syntax::{self, AutoPairConfig, IndentationHeuristic, SoftWrap},
     Change, LineEnding, Position, Selection, NATIVE_LINE_ENDING,
->>>>>>> 7e389b67
 };
 use helix_dap as dap;
 use helix_lsp::lsp;
