--- conflicted
+++ resolved
@@ -55,10 +55,6 @@
 };
 
 use crate::job::{self, Jobs};
-<<<<<<< HEAD
-use std::{collections::HashMap, fmt, future::Future};
-use std::{collections::HashSet, num::NonZeroUsize};
-=======
 use futures_util::{stream::FuturesUnordered, TryStreamExt};
 use std::{
     collections::{HashMap, HashSet},
@@ -67,7 +63,6 @@
     io::Read,
     num::NonZeroUsize,
 };
->>>>>>> 51092861
 
 use std::{
     borrow::Cow,
