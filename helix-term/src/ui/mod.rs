mod completion;
mod document;
pub(crate) mod editor;
<<<<<<< HEAD
mod explorer;
mod fuzzy_match;
=======
>>>>>>> 75c0a5ce
mod info;
pub mod lsp;
mod markdown;
pub mod menu;
pub mod overlay;
pub mod picker;
pub mod popup;
mod prompt;
mod spinner;
mod statusline;
mod text;
mod tree;

use crate::compositor::{Component, Compositor};
use crate::filter_picker_entry;
use crate::job::{self, Callback};
pub use completion::{Completion, CompletionItem};
pub use editor::EditorView;
pub use explorer::Explorer;
pub use markdown::Markdown;
pub use menu::Menu;
pub use picker::{DynamicPicker, FileLocation, Picker};
pub use popup::Popup;
pub use prompt::{Prompt, PromptEvent};
pub use spinner::{ProgressSpinners, Spinner};
pub use text::Text;
pub use tree::{TreeOp, TreeView, TreeViewItem};

use helix_core::regex::Regex;
use helix_core::regex::RegexBuilder;
use helix_view::Editor;

use std::path::PathBuf;

pub fn prompt(
    cx: &mut crate::commands::Context,
    prompt: std::borrow::Cow<'static, str>,
    history_register: Option<char>,
    completion_fn: impl FnMut(&Editor, &str) -> Vec<prompt::Completion> + 'static,
    callback_fn: impl FnMut(&mut crate::compositor::Context, &str, PromptEvent) + 'static,
) {
    let mut prompt = Prompt::new(prompt, history_register, completion_fn, callback_fn);
    // Calculate the initial completion
    prompt.recalculate_completion(cx.editor);
    cx.push_layer(Box::new(prompt));
}

pub fn prompt_with_input(
    cx: &mut crate::commands::Context,
    prompt: std::borrow::Cow<'static, str>,
    input: String,
    history_register: Option<char>,
    completion_fn: impl FnMut(&Editor, &str) -> Vec<prompt::Completion> + 'static,
    callback_fn: impl FnMut(&mut crate::compositor::Context, &str, PromptEvent) + 'static,
) {
    let prompt = Prompt::new(prompt, history_register, completion_fn, callback_fn)
        .with_line(input, cx.editor);
    cx.push_layer(Box::new(prompt));
}

pub fn regex_prompt(
    cx: &mut crate::commands::Context,
    prompt: std::borrow::Cow<'static, str>,
    history_register: Option<char>,
    completion_fn: impl FnMut(&Editor, &str) -> Vec<prompt::Completion> + 'static,
    fun: impl Fn(&mut crate::compositor::Context, Regex, PromptEvent) + 'static,
) {
    let (view, doc) = current!(cx.editor);
    let doc_id = view.doc;
    let snapshot = doc.selection(view.id).clone();
    let offset_snapshot = view.offset;
    let config = cx.editor.config();

    let mut prompt = Prompt::new(
        prompt,
        history_register,
        completion_fn,
        move |cx: &mut crate::compositor::Context, input: &str, event: PromptEvent| {
            match event {
                PromptEvent::Abort => {
                    let (view, doc) = current!(cx.editor);
                    doc.set_selection(view.id, snapshot.clone());
                    view.offset = offset_snapshot;
                }
                PromptEvent::Update | PromptEvent::Validate => {
                    // skip empty input
                    if input.is_empty() {
                        return;
                    }

                    let case_insensitive = if config.search.smart_case {
                        !input.chars().any(char::is_uppercase)
                    } else {
                        false
                    };

                    match RegexBuilder::new(input)
                        .case_insensitive(case_insensitive)
                        .multi_line(true)
                        .build()
                    {
                        Ok(regex) => {
                            let (view, doc) = current!(cx.editor);

                            // revert state to what it was before the last update
                            doc.set_selection(view.id, snapshot.clone());

                            if event == PromptEvent::Validate {
                                // Equivalent to push_jump to store selection just before jump
                                view.jumps.push((doc_id, snapshot.clone()));
                            }

                            fun(cx, regex, event);

                            let (view, doc) = current!(cx.editor);
                            view.ensure_cursor_in_view(doc, config.scrolloff);
                        }
                        Err(err) => {
                            let (view, doc) = current!(cx.editor);
                            doc.set_selection(view.id, snapshot.clone());
                            view.offset = offset_snapshot;

                            if event == PromptEvent::Validate {
                                let callback = async move {
                                    let call: job::Callback = Callback::EditorCompositor(Box::new(
                                        move |_editor: &mut Editor, compositor: &mut Compositor| {
                                            let contents = Text::new(format!("{}", err));
                                            let size = compositor.size();
                                            let mut popup = Popup::new("invalid-regex", contents)
                                                .position(Some(helix_core::Position::new(
                                                    size.height as usize - 2, // 2 = statusline + commandline
                                                    0,
                                                )))
                                                .auto_close(true);
                                            popup.required_size((size.width, size.height));

                                            compositor.replace_or_push("invalid-regex", popup);
                                        },
                                    ));
                                    Ok(call)
                                };

                                cx.jobs.callback(callback);
                            }
                        }
                    }
                }
            }
        },
    )
    .with_language("regex", std::sync::Arc::clone(&cx.editor.syn_loader));
    // Calculate initial completion
    prompt.recalculate_completion(cx.editor);
    // prompt
    cx.push_layer(Box::new(prompt));
}

pub fn file_picker(root: PathBuf, config: &helix_view::editor::Config) -> Picker<PathBuf> {
    use ignore::{types::TypesBuilder, WalkBuilder};
    use std::time::Instant;

    let now = Instant::now();

    let dedup_symlinks = config.file_picker.deduplicate_links;
    let absolute_root = root.canonicalize().unwrap_or_else(|_| root.clone());

    let mut walk_builder = WalkBuilder::new(&root);
    walk_builder
        .hidden(config.file_picker.hidden)
        .parents(config.file_picker.parents)
        .ignore(config.file_picker.ignore)
        .follow_links(config.file_picker.follow_symlinks)
        .git_ignore(config.file_picker.git_ignore)
        .git_global(config.file_picker.git_global)
        .git_exclude(config.file_picker.git_exclude)
        .sort_by_file_name(|name1, name2| name1.cmp(name2))
        .max_depth(config.file_picker.max_depth)
        .filter_entry(move |entry| filter_picker_entry(entry, &absolute_root, dedup_symlinks));

    // We want to exclude files that the editor can't handle yet
    let mut type_builder = TypesBuilder::new();
    type_builder
        .add(
            "compressed",
            "*.{zip,gz,bz2,zst,lzo,sz,tgz,tbz2,lz,lz4,lzma,lzo,z,Z,xz,7z,rar,cab}",
        )
        .expect("Invalid type definition");
    type_builder.negate("all");
    let excluded_types = type_builder
        .build()
        .expect("failed to build excluded_types");
    walk_builder.types(excluded_types);
    let mut files = walk_builder.build().filter_map(|entry| {
        let entry = entry.ok()?;
        if !entry.file_type()?.is_file() {
            return None;
        }
        Some(entry.into_path())
    });
    log::debug!("file_picker init {:?}", Instant::now().duration_since(now));

    let picker = Picker::new(Vec::new(), root, move |cx, path: &PathBuf, action| {
        if let Err(e) = cx.editor.open(path, action) {
            let err = if let Some(err) = e.source() {
                format!("{}", err)
            } else {
                format!("unable to open \"{}\"", path.display())
            };
            cx.editor.set_error(err);
        }
    })
    .with_preview(|_editor, path| Some((path.clone().into(), None)));
    let injector = picker.injector();
    let timeout = std::time::Instant::now() + std::time::Duration::from_millis(30);

    let mut hit_timeout = false;
    for file in &mut files {
        if injector.push(file).is_err() {
            break;
        }
        if std::time::Instant::now() >= timeout {
            hit_timeout = true;
            break;
        }
    }
    if hit_timeout {
        std::thread::spawn(move || {
            for file in files {
                if injector.push(file).is_err() {
                    break;
                }
            }
        });
    }
    picker
}

pub mod completers {
    use crate::ui::prompt::Completion;
    use helix_core::fuzzy::fuzzy_match;
    use helix_core::syntax::LanguageServerFeature;
    use helix_view::document::SCRATCH_BUFFER_NAME;
    use helix_view::theme;
    use helix_view::{editor::Config, Editor};
    use once_cell::sync::Lazy;
    use std::borrow::Cow;

    pub type Completer = fn(&Editor, &str) -> Vec<Completion>;

    pub fn none(_editor: &Editor, _input: &str) -> Vec<Completion> {
        Vec::new()
    }

    pub fn buffer(editor: &Editor, input: &str) -> Vec<Completion> {
        let names = editor.documents.values().map(|doc| {
            doc.relative_path()
                .map(|p| p.display().to_string().into())
                .unwrap_or_else(|| Cow::from(SCRATCH_BUFFER_NAME))
        });

        fuzzy_match(input, names, true)
            .into_iter()
            .map(|(name, _)| ((0..), name))
            .collect()
    }

    pub fn theme(_editor: &Editor, input: &str) -> Vec<Completion> {
        let mut names = theme::Loader::read_names(&helix_loader::config_dir().join("themes"));
        for rt_dir in helix_loader::runtime_dirs() {
            names.extend(theme::Loader::read_names(&rt_dir.join("themes")));
        }
        names.push("default".into());
        names.push("base16_default".into());
        names.sort();
        names.dedup();

        fuzzy_match(input, names, false)
            .into_iter()
            .map(|(name, _)| ((0..), name.into()))
            .collect()
    }

    /// Recursive function to get all keys from this value and add them to vec
    fn get_keys(value: &serde_json::Value, vec: &mut Vec<String>, scope: Option<&str>) {
        if let Some(map) = value.as_object() {
            for (key, value) in map.iter() {
                let key = match scope {
                    Some(scope) => format!("{}.{}", scope, key),
                    None => key.clone(),
                };
                get_keys(value, vec, Some(&key));
                if !value.is_object() {
                    vec.push(key);
                }
            }
        }
    }

    pub fn setting(_editor: &Editor, input: &str) -> Vec<Completion> {
        static KEYS: Lazy<Vec<String>> = Lazy::new(|| {
            let mut keys = Vec::new();
            let json = serde_json::json!(Config::default());
            get_keys(&json, &mut keys, None);
            keys
        });

        fuzzy_match(input, &*KEYS, false)
            .into_iter()
            .map(|(name, _)| ((0..), name.into()))
            .collect()
    }

    pub fn filename(editor: &Editor, input: &str) -> Vec<Completion> {
        filename_with_git_ignore(editor, input, true)
    }

    pub fn filename_with_git_ignore(
        editor: &Editor,
        input: &str,
        git_ignore: bool,
    ) -> Vec<Completion> {
        filename_impl(editor, input, git_ignore, |entry| {
            let is_dir = entry.file_type().map_or(false, |entry| entry.is_dir());

            if is_dir {
                FileMatch::AcceptIncomplete
            } else {
                FileMatch::Accept
            }
        })
    }

    pub fn language(editor: &Editor, input: &str) -> Vec<Completion> {
        let text: String = "text".into();

        let language_ids = editor
            .syn_loader
            .language_configs()
            .map(|config| &config.language_id)
            .chain(std::iter::once(&text));

        fuzzy_match(input, language_ids, false)
            .into_iter()
            .map(|(name, _)| ((0..), name.to_owned().into()))
            .collect()
    }

    pub fn lsp_workspace_command(editor: &Editor, input: &str) -> Vec<Completion> {
        let Some(options) = doc!(editor)
            .language_servers_with_feature(LanguageServerFeature::WorkspaceCommand)
            .find_map(|ls| ls.capabilities().execute_command_provider.as_ref())
        else {
            return vec![];
        };

        fuzzy_match(input, &options.commands, false)
            .into_iter()
            .map(|(name, _)| ((0..), name.to_owned().into()))
            .collect()
    }

    pub fn directory(editor: &Editor, input: &str) -> Vec<Completion> {
        directory_with_git_ignore(editor, input, true)
    }

    pub fn directory_with_git_ignore(
        editor: &Editor,
        input: &str,
        git_ignore: bool,
    ) -> Vec<Completion> {
        filename_impl(editor, input, git_ignore, |entry| {
            let is_dir = entry.file_type().map_or(false, |entry| entry.is_dir());

            if is_dir {
                FileMatch::Accept
            } else {
                FileMatch::Reject
            }
        })
    }

    #[derive(Copy, Clone, PartialEq, Eq)]
    enum FileMatch {
        /// Entry should be ignored
        Reject,
        /// Entry is usable but can't be the end (for instance if the entry is a directory and we
        /// try to match a file)
        AcceptIncomplete,
        /// Entry is usable and can be the end of the match
        Accept,
    }

    // TODO: we could return an iter/lazy thing so it can fetch as many as it needs.
    fn filename_impl<F>(
        _editor: &Editor,
        input: &str,
        git_ignore: bool,
        filter_fn: F,
    ) -> Vec<Completion>
    where
        F: Fn(&ignore::DirEntry) -> FileMatch,
    {
        // Rust's filename handling is really annoying.

        use ignore::WalkBuilder;
        use std::path::Path;

        let is_tilde = input == "~";
        let path = helix_core::path::expand_tilde(Path::new(input));

        let (dir, file_name) = if input.ends_with(std::path::MAIN_SEPARATOR) {
            (path, None)
        } else {
            let is_period = (input.ends_with((format!("{}.", std::path::MAIN_SEPARATOR)).as_str())
                && input.len() > 2)
                || input == ".";
            let file_name = if is_period {
                Some(String::from("."))
            } else {
                path.file_name()
                    .and_then(|file| file.to_str().map(|path| path.to_owned()))
            };

            let path = if is_period {
                path
            } else {
                match path.parent() {
                    Some(path) if !path.as_os_str().is_empty() => path.to_path_buf(),
                    // Path::new("h")'s parent is Some("")...
                    _ => helix_loader::current_working_dir(),
                }
            };

            (path, file_name)
        };

        let end = input.len()..;

        let files = WalkBuilder::new(&dir)
            .hidden(false)
            .follow_links(false) // We're scanning over depth 1
            .git_ignore(git_ignore)
            .max_depth(Some(1))
            .build()
            .filter_map(|file| {
                file.ok().and_then(|entry| {
                    let fmatch = filter_fn(&entry);

                    if fmatch == FileMatch::Reject {
                        return None;
                    }

                    //let is_dir = entry.file_type().map_or(false, |entry| entry.is_dir());

                    let path = entry.path();
                    let mut path = if is_tilde {
                        // if it's a single tilde an absolute path is displayed so that when `TAB` is pressed on
                        // one of the directories the tilde will be replaced with a valid path not with a relative
                        // home directory name.
                        // ~ -> <TAB> -> /home/user
                        // ~/ -> <TAB> -> ~/first_entry
                        path.to_path_buf()
                    } else {
                        path.strip_prefix(&dir).unwrap_or(path).to_path_buf()
                    };

                    if fmatch == FileMatch::AcceptIncomplete {
                        path.push("");
                    }

                    let path = path.into_os_string().into_string().ok()?;
                    Some(Cow::from(path))
                })
            }) // TODO: unwrap or skip
            .filter(|path| !path.is_empty());

        // if empty, return a list of dirs and files in current dir
        if let Some(file_name) = file_name {
            let range = (input.len().saturating_sub(file_name.len()))..;
            fuzzy_match(&file_name, files, true)
                .into_iter()
                .map(|(name, _)| (range.clone(), name))
                .collect()

            // TODO: complete to longest common match
        } else {
            let mut files: Vec<_> = files.map(|file| (end.clone(), file)).collect();
            files.sort_unstable_by(|(_, path1), (_, path2)| path1.cmp(path2));
            files
        }
    }
}<|MERGE_RESOLUTION|>--- conflicted
+++ resolved
@@ -1,11 +1,8 @@
 mod completion;
 mod document;
 pub(crate) mod editor;
-<<<<<<< HEAD
 mod explorer;
 mod fuzzy_match;
-=======
->>>>>>> 75c0a5ce
 mod info;
 pub mod lsp;
 mod markdown;
