--- conflicted
+++ resolved
@@ -1,11 +1,8 @@
 mod completion;
 mod document;
 pub(crate) mod editor;
-<<<<<<< HEAD
 mod explore;
-=======
 mod fuzzy_match;
->>>>>>> 715c4b24
 mod info;
 pub mod lsp;
 mod markdown;
