--- conflicted
+++ resolved
@@ -1,8 +1,3 @@
 [toolchain]
-<<<<<<< HEAD
-channel = "1.67.0"
-components = ["rustfmt", "rust-src"]
-=======
 channel = "1.70.0"
-components = ["rustfmt", "rust-src", "clippy"]
->>>>>>> 51092861
+components = ["rustfmt", "rust-src", "clippy"]