# Configuration

To override global configuration parameters, create a `config.toml` file located in your config directory:

- Linux and Mac: `~/.config/helix/config.toml`
- Windows: `%AppData%\helix\config.toml`

> 💡 You can easily open the config file by typing `:config-open` within Helix normal mode.

Example config:

```toml
theme = "onedark"

[editor]
line-number = "relative"
mouse = false

[editor.cursor-shape]
insert = "bar"
normal = "block"
select = "underline"

[editor.file-picker]
hidden = false
```

You can use a custom configuration file by specifying it with the `-c` or
`--config` command line argument, for example `hx -c path/to/custom-config.toml`.
Additionally, you can reload the configuration file by sending the USR1
signal to the Helix process on Unix operating systems, such as by using the command `pkill -USR1 hx`.

Finally, you can have a `config.toml` local to a project by putting it under a `.helix` directory in your repository.
Its settings will be merged with the configuration directory `config.toml` and the built-in configuration.

## Editor

### `[editor]` Section

<<<<<<< HEAD
| Key                         | Description                                                                                                                                                                                                                 | Default                                                       |
| --------------------------- | --------------------------------------------------------------------------------------------------------------------------------------------------------------------------------------------------------------------------- | ------------------------------------------------------------- |
| `scrolloff`                 | Number of lines of padding around the edge of the screen when scrolling                                                                                                                                                     | `5`                                                           |
| `mouse`                     | Enable mouse mode                                                                                                                                                                                                           | `true`                                                        |
| `middle-click-paste`        | Middle click paste support                                                                                                                                                                                                  | `true`                                                        |
| `scroll-lines`              | Number of lines to scroll per scroll wheel step                                                                                                                                                                             | `3`                                                           |
| `shell`                     | Shell to use when running external commands                                                                                                                                                                                 | Unix: `["sh", "-c"]`<br/>Windows: `["cmd", "/C"]`             |
| `line-number`               | Line number display: `absolute` simply shows each line's number, while `relative` shows the distance from the current line. When unfocused or in insert mode, `relative` will still show absolute line numbers              | `absolute`                                                    |
| `cursorline`                | Highlight all lines with a cursor                                                                                                                                                                                           | `false`                                                       |
| `cursorcolumn`              | Highlight all columns with a cursor                                                                                                                                                                                         | `false`                                                       |
| `gutters`                   | Gutters to display: Available are `diagnostics` and `diff` and `line-numbers` and `spacer`, note that `diagnostics` also includes other features like breakpoints, 1-width padding will be inserted if gutters is non-empty | `["diagnostics", "spacer", "line-numbers", "spacer", "diff"]` |
| `auto-completion`           | Enable automatic pop up of auto-completion                                                                                                                                                                                  | `true`                                                        |
| `auto-format`               | Enable automatic formatting on save                                                                                                                                                                                         | `true`                                                        |
| `auto-save`                 | Enable automatic saving on the focus moving away from Helix. Requires [focus event support](https://github.com/helix-editor/helix/wiki/Terminal-Support) from your terminal                                                 | `false`                                                       |
| `idle-timeout`              | Time in milliseconds since last keypress before idle timers trigger. Used for autocompletion, set to 0 for instant                                                                                                          | `400`                                                         |
| `preview-completion-insert` | Whether to apply completion item instantly when selected                                                                                                                                                                    | `true`                                                        |
| `completion-trigger-len`    | The min-length of word under cursor to trigger autocompletion                                                                                                                                                               | `2`                                                           |
| `completion-replace`        | Set to `true` to make completions always replace the entire word and not just the part before the cursor                                                                                                                    | `false`                                                       |
| `auto-info`                 | Whether to display info boxes                                                                                                                                                                                               | `true`                                                        |
| `true-color`                | Set to `true` to override automatic detection of terminal truecolor support in the event of a false negative                                                                                                                | `false`                                                       |
| `undercurl`                 | Set to `true` to override automatic detection of terminal undercurl support in the event of a false negative                                                                                                                | `false`                                                       |
| `rulers`                    | List of column positions at which to display the rulers. Can be overridden by language specific `rulers` in `languages.toml` file                                                                                           | `[]`                                                          |
| `bufferline`                | Renders a line at the top of the editor displaying open buffers. Can be `always`, `never` or `multiple` (only shown if more than one buffer is in use)                                                                      | `never`                                                       |
| `color-modes`               | Whether to color the mode indicator with different colors depending on the mode itself                                                                                                                                      | `false`                                                       |
| `text-width`                | Maximum line length. Used for the `:reflow` command and soft-wrapping if `soft-wrap.wrap-at-text-width` is set                                                                                                              | `80`                                                          |
| `workspace-lsp-roots`       | Directories relative to the workspace root that are treated as LSP roots. Should only be set in `.helix/config.toml`                                                                                                        | `[]`                                                          |
| `default-line-ending`       | The line ending to use for new documents. Can be `native`, `lf`, `crlf`, `ff`, `cr` or `nel`. `native` uses the platform's native line ending (`crlf` on Windows, otherwise `lf`).                                          | `native`                                                      |
=======
| Key | Description | Default |
|--|--|---------|
| `scrolloff` | Number of lines of padding around the edge of the screen when scrolling | `5` |
| `mouse` | Enable mouse mode | `true` |
| `middle-click-paste` | Middle click paste support | `true` |
| `scroll-lines` | Number of lines to scroll per scroll wheel step | `3` |
| `shell` | Shell to use when running external commands | Unix: `["sh", "-c"]`<br/>Windows: `["cmd", "/C"]` |
| `line-number` | Line number display: `absolute` simply shows each line's number, while `relative` shows the distance from the current line. When unfocused or in insert mode, `relative` will still show absolute line numbers | `absolute` |
| `cursorline` | Highlight all lines with a cursor | `false` |
| `cursorcolumn` | Highlight all columns with a cursor | `false` |
| `gutters` | Gutters to display: Available are `diagnostics` and `diff` and `line-numbers` and `spacer`, note that `diagnostics` also includes other features like breakpoints, 1-width padding will be inserted if gutters is non-empty | `["diagnostics", "spacer", "line-numbers", "spacer", "diff"]` |
| `auto-completion` | Enable automatic pop up of auto-completion | `true` |
| `auto-format` | Enable automatic formatting on save | `true` |
| `auto-save` | Enable automatic saving on the focus moving away from Helix. Requires [focus event support](https://github.com/helix-editor/helix/wiki/Terminal-Support) from your terminal | `false` |
| `idle-timeout` | Time in milliseconds since last keypress before idle timers trigger. Used for autocompletion, set to 0 for instant | `400` |
| `preview-completion-insert` | Whether to apply completion item instantly when selected | `true` |
| `completion-trigger-len` | The min-length of word under cursor to trigger autocompletion | `2` |
| `completion-replace` | Set to `true` to make completions always replace the entire word and not just the part before the cursor | `false` |
| `auto-info` | Whether to display info boxes | `true` |
| `true-color` | Set to `true` to override automatic detection of terminal truecolor support in the event of a false negative | `false` |
| `undercurl` | Set to `true` to override automatic detection of terminal undercurl support in the event of a false negative | `false` |
| `rulers` | List of column positions at which to display the rulers. Can be overridden by language specific `rulers` in `languages.toml` file | `[]` |
| `bufferline` | Renders a line at the top of the editor displaying open buffers. Can be `always`, `never` or `multiple` (only shown if more than one buffer is in use) | `never` |
| `color-modes` | Whether to color the mode indicator with different colors depending on the mode itself | `false` |
| `text-width` | Maximum line length. Used for the `:reflow` command and soft-wrapping if `soft-wrap.wrap-at-text-width` is set | `80` |
| `workspace-lsp-roots` | Directories relative to the workspace root that are treated as LSP roots. Should only be set in `.helix/config.toml` | `[]` |
| `default-line-ending` | The line ending to use for new documents. Can be `native`, `lf`, `crlf`, `ff`, `cr` or `nel`. `native` uses the platform's native line ending (`crlf` on Windows, otherwise `lf`). | `native` |
| `insert-final-newline` | Whether to automatically insert a trailing line-ending on write if missing | `true` |
>>>>>>> 75c0a5ce

### `[editor.statusline]` Section

Allows configuring the statusline at the bottom of the editor.

The configuration distinguishes between three areas of the status line:

`[ ... ... LEFT ... ... | ... ... ... ... CENTER ... ... ... ... | ... ... RIGHT ... ... ]`

Statusline elements can be defined as follows:

```toml
[editor.statusline]
left = ["mode", "spinner"]
center = ["file-name"]
right = ["diagnostics", "selections", "position", "file-encoding", "file-line-ending", "file-type"]
separator = "│"
mode.normal = "NORMAL"
mode.insert = "INSERT"
mode.select = "SELECT"
```

The `[editor.statusline]` key takes the following sub-keys:

| Key           | Description                                                | Default                                                                                  |
| ------------- | ---------------------------------------------------------- | ---------------------------------------------------------------------------------------- |
| `left`        | A list of elements aligned to the left of the statusline   | `["mode", "spinner", "file-name", "read-only-indicator", "file-modification-indicator"]` |
| `center`      | A list of elements aligned to the middle of the statusline | `[]`                                                                                     |
| `right`       | A list of elements aligned to the right of the statusline  | `["diagnostics", "selections", "register", "position", "file-encoding"]`                 |
| `separator`   | The character used to separate elements in the statusline  | `"│"`                                                                                    |
| `mode.normal` | The text shown in the `mode` element for normal mode       | `"NOR"`                                                                                  |
| `mode.insert` | The text shown in the `mode` element for insert mode       | `"INS"`                                                                                  |
| `mode.select` | The text shown in the `mode` element for select mode       | `"SEL"`                                                                                  |

The following statusline elements can be configured:

| Key                           | Description                                                                                         |
| ----------------------------- | --------------------------------------------------------------------------------------------------- |
| `mode`                        | The current editor mode (`mode.normal`/`mode.insert`/`mode.select`)                                 |
| `spinner`                     | A progress spinner indicating LSP activity                                                          |
| `file-name`                   | The path/name of the opened file                                                                    |
| `file-base-name`              | The basename of the opened file                                                                     |
| `file-modification-indicator` | The indicator to show whether the file is modified (a `[+]` appears when there are unsaved changes) |
| `file-encoding`               | The encoding of the opened file if it differs from UTF-8                                            |
| `file-line-ending`            | The file line endings (CRLF or LF)                                                                  |
| `read-only-indicator`         | An indicator that shows `[readonly]` when a file cannot be written                                  |
| `total-line-numbers`          | The total line numbers of the opened file                                                           |
| `file-type`                   | The type of the opened file                                                                         |
| `diagnostics`                 | The number of warnings and/or errors                                                                |
| `workspace-diagnostics`       | The number of warnings and/or errors on workspace                                                   |
| `selections`                  | The number of active selections                                                                     |
| `primary-selection-length`    | The number of characters currently in primary selection                                             |
| `position`                    | The cursor position                                                                                 |
| `position-percentage`         | The cursor position as a percentage of the total number of lines                                    |
| `separator`                   | The string defined in `editor.statusline.separator` (defaults to `"│"`)                             |
| `spacer`                      | Inserts a space between elements (multiple/contiguous spacers may be specified)                     |
| `version-control`             | The current branch name or detached commit hash of the opened workspace                             |
| `register`                    | The current selected register                                                                       |

### `[editor.lsp]` Section

| Key                                  | Description                                                                                                           | Default |
| ------------------------------------ | --------------------------------------------------------------------------------------------------------------------- | ------- |
| `enable`                             | Enables LSP integration. Setting to false will completely disable language servers regardless of language settings.   | `true`  |
| `display-messages`                   | Display LSP progress messages below statusline[^1]                                                                    | `false` |
| `auto-signature-help`                | Enable automatic popup of signature help (parameter hints)                                                            | `true`  |
| `display-inlay-hints`                | Display inlay hints[^2]                                                                                               | `false` |
| `display-signature-help-docs`        | Display docs under signature help popup                                                                               | `true`  |
| `snippets`                           | Enables snippet completions. Requires a server restart (`:lsp-restart`) to take effect after `:config-reload`/`:set`. | `true`  |
| `goto-reference-include-declaration` | Include declaration in the goto references popup.                                                                     | `true`  |

[^1]: By default, a progress spinner is shown in the statusline beside the file path.
[^2]: You may also have to activate them in the LSP config for them to appear, not just in Helix. Inlay hints in Helix are still being improved on and may be a little bit laggy/janky under some circumstances. Please report any bugs you see so we can fix them!

### `[editor.cursor-shape]` Section

Defines the shape of cursor in each mode.
Valid values for these options are `block`, `bar`, `underline`, or `hidden`.

> 💡 Due to limitations of the terminal environment, only the primary cursor can
> change shape.

| Key      | Description                                | Default |
| -------- | ------------------------------------------ | ------- |
| `normal` | Cursor shape in [normal mode][normal mode] | `block` |
| `insert` | Cursor shape in [insert mode][insert mode] | `block` |
| `select` | Cursor shape in [select mode][select mode] | `block` |

[normal mode]: ./keymap.md#normal-mode
[insert mode]: ./keymap.md#insert-mode
[select mode]: ./keymap.md#select--extend-mode

### `[editor.file-picker]` Section

Set options for file picker and global search. Ignoring a file means it is
not visible in the Helix file picker and global search.

All git related options are only enabled in a git repository.

| Key                 | Description                                                                                             | Default             |
| ------------------- | ------------------------------------------------------------------------------------------------------- | ------------------- |
| `hidden`            | Enables ignoring hidden files                                                                           | true                |
| `follow-symlinks`   | Follow symlinks instead of ignoring them                                                                | true                |
| `deduplicate-links` | Ignore symlinks that point at files already shown in the picker                                         | true                |
| `parents`           | Enables reading ignore files from parent directories                                                    | true                |
| `ignore`            | Enables reading `.ignore` files                                                                         | true                |
| `git-ignore`        | Enables reading `.gitignore` files                                                                      | true                |
| `git-global`        | Enables reading global `.gitignore`, whose path is specified in git's config: `core.excludefile` option | true                |
| `git-exclude`       | Enables reading `.git/info/exclude` files                                                               | true                |
| `max-depth`         | Set with an integer value for maximum depth to recurse                                                  | Defaults to `None`. |

### `[editor.auto-pairs]` Section

Enables automatic insertion of pairs to parentheses, brackets, etc. Can be a
simple boolean value, or a specific mapping of pairs of single characters.

To disable auto-pairs altogether, set `auto-pairs` to `false`:

```toml
[editor]
auto-pairs = false # defaults to `true`
```

The default pairs are <code>(){}[]''""``</code>, but these can be customized by
setting `auto-pairs` to a TOML table:

```toml
[editor.auto-pairs]
'(' = ')'
'{' = '}'
'[' = ']'
'"' = '"'
'`' = '`'
'<' = '>'
```

Additionally, this setting can be used in a language config. Unless
the editor setting is `false`, this will override the editor config in
documents with this language.

Example `languages.toml` that adds <> and removes ''

```toml
[[language]]
name = "rust"

[language.auto-pairs]
'(' = ')'
'{' = '}'
'[' = ']'
'"' = '"'
'`' = '`'
'<' = '>'
```

### `[editor.search]` Section

Search specific options.

| Key           | Description                                                                                        | Default |
| ------------- | -------------------------------------------------------------------------------------------------- | ------- |
| `smart-case`  | Enable smart case regex searching (case-insensitive unless pattern contains upper case characters) | `true`  |
| `wrap-around` | Whether the search should wrap after depleting the matches                                         | `true`  |

### `[editor.whitespace]` Section

Options for rendering whitespace with visible characters. Use `:set whitespace.render all` to temporarily enable visible whitespace.

| Key          | Description                                                                                                                     | Default           |
| ------------ | ------------------------------------------------------------------------------------------------------------------------------- | ----------------- |
| `render`     | Whether to render whitespace. May either be `"all"` or `"none"`, or a table with sub-keys `space`, `nbsp`, `tab`, and `newline` | `"none"`          |
| `characters` | Literal characters to use when rendering whitespace. Sub-keys may be any of `tab`, `space`, `nbsp`, `newline` or `tabpad`       | See example below |

Example

```toml
[editor.whitespace]
render = "all"
# or control each character
[editor.whitespace.render]
space = "all"
tab = "all"
newline = "none"

[editor.whitespace.characters]
space = "·"
nbsp = "⍽"
tab = "→"
newline = "⏎"
tabpad = "·" # Tabs will look like "→···" (depending on tab width)
```

### `[editor.indent-guides]` Section

Options for rendering vertical indent guides.

| Key           | Description                                             | Default |
| ------------- | ------------------------------------------------------- | ------- |
| `render`      | Whether to render indent guides                         | `false` |
| `character`   | Literal character to use for rendering the indent guide | `│`     |
| `skip-levels` | Number of indent levels to skip                         | `0`     |

Example:

```toml
[editor.indent-guides]
render = true
character = "╎" # Some characters that work well: "▏", "┆", "┊", "⸽"
skip-levels = 1
```

### `[editor.gutters]` Section

For simplicity, `editor.gutters` accepts an array of gutter types, which will
use default settings for all gutter components.

```toml
[editor]
gutters = ["diff", "diagnostics", "line-numbers", "spacer"]
```

To customize the behavior of gutters, the `[editor.gutters]` section must
be used. This section contains top level settings, as well as settings for
specific gutter components as subsections.

| Key      | Description                    | Default                                                       |
| -------- | ------------------------------ | ------------------------------------------------------------- |
| `layout` | A vector of gutters to display | `["diagnostics", "spacer", "line-numbers", "spacer", "diff"]` |

Example:

```toml
[editor.gutters]
layout = ["diff", "diagnostics", "line-numbers", "spacer"]
```

#### `[editor.gutters.line-numbers]` Section

Options for the line number gutter

| Key         | Description                             | Default |
| ----------- | --------------------------------------- | ------- |
| `min-width` | The minimum number of characters to use | `3`     |

Example:

```toml
[editor.gutters.line-numbers]
min-width = 1
```

#### `[editor.gutters.diagnostics]` Section

Currently unused

#### `[editor.gutters.diff]` Section

Currently unused

#### `[editor.gutters.spacer]` Section

Currently unused

### `[editor.soft-wrap]` Section

Options for soft wrapping lines that exceed the view width:

| Key                  | Description                                                                 | Default |
| -------------------- | --------------------------------------------------------------------------- | ------- |
| `enable`             | Whether soft wrapping is enabled.                                           | `false` |
| `max-wrap`           | Maximum free space left at the end of the line.                             | `20`    |
| `max-indent-retain`  | Maximum indentation to carry over when soft wrapping a line.                | `40`    |
| `wrap-indicator`     | Text inserted before soft wrapped lines, highlighted with `ui.virtual.wrap` | `↪ `    |
| `wrap-at-text-width` | Soft wrap at `text-width` instead of using the full viewport size.          | `false` |

Example:

```toml
[editor.soft-wrap]
enable = true
max-wrap = 25 # increase value to reduce forced mid-word wrapping
max-indent-retain = 0
wrap-indicator = ""  # set wrap-indicator to "" to hide it
```

### `[editor.smart-tab]` Section

| Key              | Description                                                                                                                                                                                                                                                                                                                                                                                                                                                                | Default |
| ---------------- | -------------------------------------------------------------------------------------------------------------------------------------------------------------------------------------------------------------------------------------------------------------------------------------------------------------------------------------------------------------------------------------------------------------------------------------------------------------------------- | ------- |
| `enable`         | If set to true, then when the cursor is in a position with non-whitespace to its left, instead of inserting a tab, it will run `move_parent_node_end`. If there is only whitespace to the left, then it inserts a tab as normal. With the default bindings, to explicitly insert a tab character, press Shift-tab.                                                                                                                                                         | `true`  |
| `supersede-menu` | Normally, when a menu is on screen, such as when auto complete is triggered, the tab key is bound to cycling through the items. This means when menus are on screen, one cannot use the tab key to trigger the `smart-tab` command. If this option is set to true, the `smart-tab` command always takes precedence, which means one cannot use the tab key to cycle through menu items. One of the other bindings must be used instead, such as arrow keys or `C-n`/`C-p`. | `false` |

### `[editor.explorer]` Section

Sets explorer side width and style.

| Key            | Description                                 | Default |
| -------------- | ------------------------------------------- | ------- |
| `column-width` | explorer side width                         | 30      |
| `position`     | explorer widget position, `left` or `right` | `left`  |<|MERGE_RESOLUTION|>--- conflicted
+++ resolved
@@ -37,35 +37,6 @@
 
 ### `[editor]` Section
 
-<<<<<<< HEAD
-| Key                         | Description                                                                                                                                                                                                                 | Default                                                       |
-| --------------------------- | --------------------------------------------------------------------------------------------------------------------------------------------------------------------------------------------------------------------------- | ------------------------------------------------------------- |
-| `scrolloff`                 | Number of lines of padding around the edge of the screen when scrolling                                                                                                                                                     | `5`                                                           |
-| `mouse`                     | Enable mouse mode                                                                                                                                                                                                           | `true`                                                        |
-| `middle-click-paste`        | Middle click paste support                                                                                                                                                                                                  | `true`                                                        |
-| `scroll-lines`              | Number of lines to scroll per scroll wheel step                                                                                                                                                                             | `3`                                                           |
-| `shell`                     | Shell to use when running external commands                                                                                                                                                                                 | Unix: `["sh", "-c"]`<br/>Windows: `["cmd", "/C"]`             |
-| `line-number`               | Line number display: `absolute` simply shows each line's number, while `relative` shows the distance from the current line. When unfocused or in insert mode, `relative` will still show absolute line numbers              | `absolute`                                                    |
-| `cursorline`                | Highlight all lines with a cursor                                                                                                                                                                                           | `false`                                                       |
-| `cursorcolumn`              | Highlight all columns with a cursor                                                                                                                                                                                         | `false`                                                       |
-| `gutters`                   | Gutters to display: Available are `diagnostics` and `diff` and `line-numbers` and `spacer`, note that `diagnostics` also includes other features like breakpoints, 1-width padding will be inserted if gutters is non-empty | `["diagnostics", "spacer", "line-numbers", "spacer", "diff"]` |
-| `auto-completion`           | Enable automatic pop up of auto-completion                                                                                                                                                                                  | `true`                                                        |
-| `auto-format`               | Enable automatic formatting on save                                                                                                                                                                                         | `true`                                                        |
-| `auto-save`                 | Enable automatic saving on the focus moving away from Helix. Requires [focus event support](https://github.com/helix-editor/helix/wiki/Terminal-Support) from your terminal                                                 | `false`                                                       |
-| `idle-timeout`              | Time in milliseconds since last keypress before idle timers trigger. Used for autocompletion, set to 0 for instant                                                                                                          | `400`                                                         |
-| `preview-completion-insert` | Whether to apply completion item instantly when selected                                                                                                                                                                    | `true`                                                        |
-| `completion-trigger-len`    | The min-length of word under cursor to trigger autocompletion                                                                                                                                                               | `2`                                                           |
-| `completion-replace`        | Set to `true` to make completions always replace the entire word and not just the part before the cursor                                                                                                                    | `false`                                                       |
-| `auto-info`                 | Whether to display info boxes                                                                                                                                                                                               | `true`                                                        |
-| `true-color`                | Set to `true` to override automatic detection of terminal truecolor support in the event of a false negative                                                                                                                | `false`                                                       |
-| `undercurl`                 | Set to `true` to override automatic detection of terminal undercurl support in the event of a false negative                                                                                                                | `false`                                                       |
-| `rulers`                    | List of column positions at which to display the rulers. Can be overridden by language specific `rulers` in `languages.toml` file                                                                                           | `[]`                                                          |
-| `bufferline`                | Renders a line at the top of the editor displaying open buffers. Can be `always`, `never` or `multiple` (only shown if more than one buffer is in use)                                                                      | `never`                                                       |
-| `color-modes`               | Whether to color the mode indicator with different colors depending on the mode itself                                                                                                                                      | `false`                                                       |
-| `text-width`                | Maximum line length. Used for the `:reflow` command and soft-wrapping if `soft-wrap.wrap-at-text-width` is set                                                                                                              | `80`                                                          |
-| `workspace-lsp-roots`       | Directories relative to the workspace root that are treated as LSP roots. Should only be set in `.helix/config.toml`                                                                                                        | `[]`                                                          |
-| `default-line-ending`       | The line ending to use for new documents. Can be `native`, `lf`, `crlf`, `ff`, `cr` or `nel`. `native` uses the platform's native line ending (`crlf` on Windows, otherwise `lf`).                                          | `native`                                                      |
-=======
 | Key | Description | Default |
 |--|--|---------|
 | `scrolloff` | Number of lines of padding around the edge of the screen when scrolling | `5` |
@@ -94,7 +65,6 @@
 | `workspace-lsp-roots` | Directories relative to the workspace root that are treated as LSP roots. Should only be set in `.helix/config.toml` | `[]` |
 | `default-line-ending` | The line ending to use for new documents. Can be `native`, `lf`, `crlf`, `ff`, `cr` or `nel`. `native` uses the platform's native line ending (`crlf` on Windows, otherwise `lf`). | `native` |
 | `insert-final-newline` | Whether to automatically insert a trailing line-ending on write if missing | `true` |
->>>>>>> 75c0a5ce
 
 ### `[editor.statusline]` Section
 
@@ -116,57 +86,57 @@
 mode.insert = "INSERT"
 mode.select = "SELECT"
 ```
-
 The `[editor.statusline]` key takes the following sub-keys:
 
-| Key           | Description                                                | Default                                                                                  |
-| ------------- | ---------------------------------------------------------- | ---------------------------------------------------------------------------------------- |
-| `left`        | A list of elements aligned to the left of the statusline   | `["mode", "spinner", "file-name", "read-only-indicator", "file-modification-indicator"]` |
-| `center`      | A list of elements aligned to the middle of the statusline | `[]`                                                                                     |
-| `right`       | A list of elements aligned to the right of the statusline  | `["diagnostics", "selections", "register", "position", "file-encoding"]`                 |
-| `separator`   | The character used to separate elements in the statusline  | `"│"`                                                                                    |
-| `mode.normal` | The text shown in the `mode` element for normal mode       | `"NOR"`                                                                                  |
-| `mode.insert` | The text shown in the `mode` element for insert mode       | `"INS"`                                                                                  |
-| `mode.select` | The text shown in the `mode` element for select mode       | `"SEL"`                                                                                  |
+| Key           | Description | Default |
+| ---           | ---         | ---     |
+| `left`        | A list of elements aligned to the left of the statusline | `["mode", "spinner", "file-name", "read-only-indicator", "file-modification-indicator"]` |
+| `center`      | A list of elements aligned to the middle of the statusline | `[]` |
+| `right`       | A list of elements aligned to the right of the statusline | `["diagnostics", "selections", "register", "position", "file-encoding"]` |
+| `separator`   | The character used to separate elements in the statusline | `"│"` |
+| `mode.normal` | The text shown in the `mode` element for normal mode | `"NOR"` |
+| `mode.insert` | The text shown in the `mode` element for insert mode | `"INS"` |
+| `mode.select` | The text shown in the `mode` element for select mode | `"SEL"` |
 
 The following statusline elements can be configured:
 
-| Key                           | Description                                                                                         |
-| ----------------------------- | --------------------------------------------------------------------------------------------------- |
-| `mode`                        | The current editor mode (`mode.normal`/`mode.insert`/`mode.select`)                                 |
-| `spinner`                     | A progress spinner indicating LSP activity                                                          |
-| `file-name`                   | The path/name of the opened file                                                                    |
-| `file-base-name`              | The basename of the opened file                                                                     |
+| Key    | Description |
+| ------ | ----------- |
+| `mode` | The current editor mode (`mode.normal`/`mode.insert`/`mode.select`) |
+| `spinner` | A progress spinner indicating LSP activity |
+| `file-name` | The path/name of the opened file |
+| `file-base-name` | The basename of the opened file |
 | `file-modification-indicator` | The indicator to show whether the file is modified (a `[+]` appears when there are unsaved changes) |
-| `file-encoding`               | The encoding of the opened file if it differs from UTF-8                                            |
-| `file-line-ending`            | The file line endings (CRLF or LF)                                                                  |
-| `read-only-indicator`         | An indicator that shows `[readonly]` when a file cannot be written                                  |
-| `total-line-numbers`          | The total line numbers of the opened file                                                           |
-| `file-type`                   | The type of the opened file                                                                         |
-| `diagnostics`                 | The number of warnings and/or errors                                                                |
-| `workspace-diagnostics`       | The number of warnings and/or errors on workspace                                                   |
-| `selections`                  | The number of active selections                                                                     |
-| `primary-selection-length`    | The number of characters currently in primary selection                                             |
-| `position`                    | The cursor position                                                                                 |
-| `position-percentage`         | The cursor position as a percentage of the total number of lines                                    |
-| `separator`                   | The string defined in `editor.statusline.separator` (defaults to `"│"`)                             |
-| `spacer`                      | Inserts a space between elements (multiple/contiguous spacers may be specified)                     |
-| `version-control`             | The current branch name or detached commit hash of the opened workspace                             |
-| `register`                    | The current selected register                                                                       |
+| `file-encoding` | The encoding of the opened file if it differs from UTF-8 |
+| `file-line-ending` | The file line endings (CRLF or LF) |
+| `read-only-indicator` | An indicator that shows `[readonly]` when a file cannot be written |
+| `total-line-numbers` | The total line numbers of the opened file |
+| `file-type` | The type of the opened file |
+| `diagnostics` | The number of warnings and/or errors |
+| `workspace-diagnostics` | The number of warnings and/or errors on workspace |
+| `selections` | The number of active selections |
+| `primary-selection-length` | The number of characters currently in primary selection |
+| `position` | The cursor position |
+| `position-percentage` | The cursor position as a percentage of the total number of lines |
+| `separator` | The string defined in `editor.statusline.separator` (defaults to `"│"`) |
+| `spacer` | Inserts a space between elements (multiple/contiguous spacers may be specified) |
+| `version-control` | The current branch name or detached commit hash of the opened workspace |
+| `register` | The current selected register |
 
 ### `[editor.lsp]` Section
 
-| Key                                  | Description                                                                                                           | Default |
-| ------------------------------------ | --------------------------------------------------------------------------------------------------------------------- | ------- |
-| `enable`                             | Enables LSP integration. Setting to false will completely disable language servers regardless of language settings.   | `true`  |
-| `display-messages`                   | Display LSP progress messages below statusline[^1]                                                                    | `false` |
-| `auto-signature-help`                | Enable automatic popup of signature help (parameter hints)                                                            | `true`  |
-| `display-inlay-hints`                | Display inlay hints[^2]                                                                                               | `false` |
-| `display-signature-help-docs`        | Display docs under signature help popup                                                                               | `true`  |
-| `snippets`                           | Enables snippet completions. Requires a server restart (`:lsp-restart`) to take effect after `:config-reload`/`:set`. | `true`  |
-| `goto-reference-include-declaration` | Include declaration in the goto references popup.                                                                     | `true`  |
+| Key                   | Description                                                 | Default |
+| ---                   | -----------                                                 | ------- |
+| `enable`              | Enables LSP integration. Setting to false will completely disable language servers regardless of language settings.| `true` |
+| `display-messages`    | Display LSP progress messages below statusline[^1]          | `false` |
+| `auto-signature-help` | Enable automatic popup of signature help (parameter hints)  | `true`  |
+| `display-inlay-hints` | Display inlay hints[^2]                                     | `false` |
+| `display-signature-help-docs` | Display docs under signature help popup             | `true`  |
+| `snippets`      | Enables snippet completions. Requires a server restart (`:lsp-restart`) to take effect after `:config-reload`/`:set`. | `true`  |
+| `goto-reference-include-declaration` | Include declaration in the goto references popup. | `true`  |
 
 [^1]: By default, a progress spinner is shown in the statusline beside the file path.
+
 [^2]: You may also have to activate them in the LSP config for them to appear, not just in Helix. Inlay hints in Helix are still being improved on and may be a little bit laggy/janky under some circumstances. Please report any bugs you see so we can fix them!
 
 ### `[editor.cursor-shape]` Section
@@ -178,7 +148,7 @@
 > change shape.
 
 | Key      | Description                                | Default |
-| -------- | ------------------------------------------ | ------- |
+| ---      | -----------                                | ------- |
 | `normal` | Cursor shape in [normal mode][normal mode] | `block` |
 | `insert` | Cursor shape in [insert mode][insert mode] | `block` |
 | `select` | Cursor shape in [select mode][select mode] | `block` |
@@ -194,17 +164,17 @@
 
 All git related options are only enabled in a git repository.
 
-| Key                 | Description                                                                                             | Default             |
-| ------------------- | ------------------------------------------------------------------------------------------------------- | ------------------- |
-| `hidden`            | Enables ignoring hidden files                                                                           | true                |
-| `follow-symlinks`   | Follow symlinks instead of ignoring them                                                                | true                |
-| `deduplicate-links` | Ignore symlinks that point at files already shown in the picker                                         | true                |
-| `parents`           | Enables reading ignore files from parent directories                                                    | true                |
-| `ignore`            | Enables reading `.ignore` files                                                                         | true                |
-| `git-ignore`        | Enables reading `.gitignore` files                                                                      | true                |
-| `git-global`        | Enables reading global `.gitignore`, whose path is specified in git's config: `core.excludefile` option | true                |
-| `git-exclude`       | Enables reading `.git/info/exclude` files                                                               | true                |
-| `max-depth`         | Set with an integer value for maximum depth to recurse                                                  | Defaults to `None`. |
+| Key | Description | Default |
+|--|--|---------|
+|`hidden` | Enables ignoring hidden files | true
+|`follow-symlinks` | Follow symlinks instead of ignoring them | true
+|`deduplicate-links` | Ignore symlinks that point at files already shown in the picker | true
+|`parents` | Enables reading ignore files from parent directories | true
+|`ignore` | Enables reading `.ignore` files | true
+|`git-ignore` | Enables reading `.gitignore` files | true
+|`git-global` | Enables reading global `.gitignore`, whose path is specified in git's config: `core.excludefile` option | true
+|`git-exclude` | Enables reading `.git/info/exclude` files | true
+|`max-depth` | Set with an integer value for maximum depth to recurse | Defaults to `None`.
 
 ### `[editor.auto-pairs]` Section
 
@@ -254,19 +224,19 @@
 
 Search specific options.
 
-| Key           | Description                                                                                        | Default |
-| ------------- | -------------------------------------------------------------------------------------------------- | ------- |
-| `smart-case`  | Enable smart case regex searching (case-insensitive unless pattern contains upper case characters) | `true`  |
-| `wrap-around` | Whether the search should wrap after depleting the matches                                         | `true`  |
+| Key | Description | Default |
+|--|--|---------|
+| `smart-case` | Enable smart case regex searching (case-insensitive unless pattern contains upper case characters) | `true` |
+| `wrap-around`| Whether the search should wrap after depleting the matches | `true` |
 
 ### `[editor.whitespace]` Section
 
 Options for rendering whitespace with visible characters. Use `:set whitespace.render all` to temporarily enable visible whitespace.
 
-| Key          | Description                                                                                                                     | Default           |
-| ------------ | ------------------------------------------------------------------------------------------------------------------------------- | ----------------- |
-| `render`     | Whether to render whitespace. May either be `"all"` or `"none"`, or a table with sub-keys `space`, `nbsp`, `tab`, and `newline` | `"none"`          |
-| `characters` | Literal characters to use when rendering whitespace. Sub-keys may be any of `tab`, `space`, `nbsp`, `newline` or `tabpad`       | See example below |
+| Key | Description | Default |
+|-----|-------------|---------|
+| `render` | Whether to render whitespace. May either be `"all"` or `"none"`, or a table with sub-keys `space`, `nbsp`, `tab`, and `newline` | `"none"` |
+| `characters` | Literal characters to use when rendering whitespace. Sub-keys may be any of `tab`, `space`, `nbsp`, `newline` or `tabpad` | See example below |
 
 Example
 
@@ -292,7 +262,7 @@
 Options for rendering vertical indent guides.
 
 | Key           | Description                                             | Default |
-| ------------- | ------------------------------------------------------- | ------- |
+| ---           | ---                                                     | ---     |
 | `render`      | Whether to render indent guides                         | `false` |
 | `character`   | Literal character to use for rendering the indent guide | `│`     |
 | `skip-levels` | Number of indent levels to skip                         | `0`     |
@@ -321,7 +291,7 @@
 specific gutter components as subsections.
 
 | Key      | Description                    | Default                                                       |
-| -------- | ------------------------------ | ------------------------------------------------------------- |
+| ---      | ---                            | ---                                                           |
 | `layout` | A vector of gutters to display | `["diagnostics", "spacer", "line-numbers", "spacer", "diff"]` |
 
 Example:
@@ -336,7 +306,7 @@
 Options for the line number gutter
 
 | Key         | Description                             | Default |
-| ----------- | --------------------------------------- | ------- |
+| ---         | ---                                     | ---     |
 | `min-width` | The minimum number of characters to use | `3`     |
 
 Example:
@@ -362,13 +332,13 @@
 
 Options for soft wrapping lines that exceed the view width:
 
-| Key                  | Description                                                                 | Default |
-| -------------------- | --------------------------------------------------------------------------- | ------- |
-| `enable`             | Whether soft wrapping is enabled.                                           | `false` |
-| `max-wrap`           | Maximum free space left at the end of the line.                             | `20`    |
-| `max-indent-retain`  | Maximum indentation to carry over when soft wrapping a line.                | `40`    |
+| Key                  | Description                                                  | Default |
+| ---                  | ---                                                          | ---     |
+| `enable`             | Whether soft wrapping is enabled.                            | `false` |
+| `max-wrap`           | Maximum free space left at the end of the line.              | `20`    |
+| `max-indent-retain`  | Maximum indentation to carry over when soft wrapping a line. | `40`    |
 | `wrap-indicator`     | Text inserted before soft wrapped lines, highlighted with `ui.virtual.wrap` | `↪ `    |
-| `wrap-at-text-width` | Soft wrap at `text-width` instead of using the full viewport size.          | `false` |
+| `wrap-at-text-width` | Soft wrap at `text-width` instead of using the full viewport size. | `false` |
 
 Example:
 
@@ -382,16 +352,8 @@
 
 ### `[editor.smart-tab]` Section
 
-| Key              | Description                                                                                                                                                                                                                                                                                                                                                                                                                                                                | Default |
-| ---------------- | -------------------------------------------------------------------------------------------------------------------------------------------------------------------------------------------------------------------------------------------------------------------------------------------------------------------------------------------------------------------------------------------------------------------------------------------------------------------------- | ------- |
-| `enable`         | If set to true, then when the cursor is in a position with non-whitespace to its left, instead of inserting a tab, it will run `move_parent_node_end`. If there is only whitespace to the left, then it inserts a tab as normal. With the default bindings, to explicitly insert a tab character, press Shift-tab.                                                                                                                                                         | `true`  |
-| `supersede-menu` | Normally, when a menu is on screen, such as when auto complete is triggered, the tab key is bound to cycling through the items. This means when menus are on screen, one cannot use the tab key to trigger the `smart-tab` command. If this option is set to true, the `smart-tab` command always takes precedence, which means one cannot use the tab key to cycle through menu items. One of the other bindings must be used instead, such as arrow keys or `C-n`/`C-p`. | `false` |
-
-### `[editor.explorer]` Section
-
-Sets explorer side width and style.
-
-| Key            | Description                                 | Default |
-| -------------- | ------------------------------------------- | ------- |
-| `column-width` | explorer side width                         | 30      |
-| `position`     | explorer widget position, `left` or `right` | `left`  |+
+| Key        | Description | Default |
+|------------|-------------|---------|
+| `enable` | If set to true, then when the cursor is in a position with non-whitespace to its left, instead of inserting a tab, it will run `move_parent_node_end`. If there is only whitespace to the left, then it inserts a tab as normal. With the default bindings, to explicitly insert a tab character, press Shift-tab. | `true` |
+| `supersede-menu` | Normally, when a menu is on screen, such as when auto complete is triggered, the tab key is bound to cycling through the items. This means when menus are on screen, one cannot use the tab key to trigger the `smart-tab` command. If this option is set to true, the `smart-tab` command always takes precedence, which means one cannot use the tab key to cycle through menu items. One of the other bindings must be used instead, such as arrow keys or `C-n`/`C-p`. | `false` |