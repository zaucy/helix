# Configuration

To override global configuration parameters, create a `config.toml` file located in your config directory:

- Linux and Mac: `~/.config/helix/config.toml`
- Windows: `%AppData%\helix\config.toml`

> 💡 You can easily open the config file by typing `:config-open` within Helix normal mode.

Example config:

```toml
theme = "onedark"

[editor]
line-number = "relative"
mouse = false

[editor.cursor-shape]
insert = "bar"
normal = "block"
select = "underline"

[editor.file-picker]
hidden = false
```

You can use a custom configuration file by specifying it with the `-c` or
`--config` command line argument, for example `hx -c path/to/custom-config.toml`.
Additionally, you can reload the configuration file by sending the USR1
signal to the Helix process on Unix operating systems, such as by using the command `pkill -USR1 hx`.

Finally, you can have a `config.toml` local to a project by putting it under a `.helix` directory in your repository.
Its settings will be merged with the configuration directory `config.toml` and the built-in configuration.

## Editor

### `[editor]` Section

<<<<<<< HEAD
| Key                      | Description                                                                                                                                                                                                                 | Default                                                       |
| ------------------------ | --------------------------------------------------------------------------------------------------------------------------------------------------------------------------------------------------------------------------- | ------------------------------------------------------------- |
| `scrolloff`              | Number of lines of padding around the edge of the screen when scrolling                                                                                                                                                     | `5`                                                           |
| `mouse`                  | Enable mouse mode                                                                                                                                                                                                           | `true`                                                        |
| `middle-click-paste`     | Middle click paste support                                                                                                                                                                                                  | `true`                                                        |
| `scroll-lines`           | Number of lines to scroll per scroll wheel step                                                                                                                                                                             | `3`                                                           |
| `shell`                  | Shell to use when running external commands                                                                                                                                                                                 | Unix: `["sh", "-c"]`<br/>Windows: `["cmd", "/C"]`             |
| `line-number`            | Line number display: `absolute` simply shows each line's number, while `relative` shows the distance from the current line. When unfocused or in insert mode, `relative` will still show absolute line numbers              | `absolute`                                                    |
| `cursorline`             | Highlight all lines with a cursor                                                                                                                                                                                           | `false`                                                       |
| `cursorcolumn`           | Highlight all columns with a cursor                                                                                                                                                                                         | `false`                                                       |
| `gutters`                | Gutters to display: Available are `diagnostics` and `diff` and `line-numbers` and `spacer`, note that `diagnostics` also includes other features like breakpoints, 1-width padding will be inserted if gutters is non-empty | `["diagnostics", "spacer", "line-numbers", "spacer", "diff"]` |
| `auto-completion`        | Enable automatic pop up of auto-completion                                                                                                                                                                                  | `true`                                                        |
| `auto-format`            | Enable automatic formatting on save                                                                                                                                                                                         | `true`                                                        |
| `auto-save`              | Enable automatic saving on the focus moving away from Helix. Requires [focus event support](https://github.com/helix-editor/helix/wiki/Terminal-Support) from your terminal                                                 | `false`                                                       |
| `idle-timeout`           | Time in milliseconds since last keypress before idle timers trigger. Used for autocompletion, set to 0 for instant                                                                                                          | `400`                                                         |
| `completion-trigger-len` | The min-length of word under cursor to trigger autocompletion                                                                                                                                                               | `2`                                                           |
| `completion-replace`     | Set to `true` to make completions always replace the entire word and not just the part before the cursor                                                                                                                    | `false`                                                       |
| `auto-info`              | Whether to display info boxes                                                                                                                                                                                               | `true`                                                        |
| `true-color`             | Set to `true` to override automatic detection of terminal truecolor support in the event of a false negative                                                                                                                | `false`                                                       |
| `undercurl`              | Set to `true` to override automatic detection of terminal undercurl support in the event of a false negative                                                                                                                | `false`                                                       |
| `rulers`                 | List of column positions at which to display the rulers. Can be overridden by language specific `rulers` in `languages.toml` file                                                                                           | `[]`                                                          |
| `bufferline`             | Renders a line at the top of the editor displaying open buffers. Can be `always`, `never` or `multiple` (only shown if more than one buffer is in use)                                                                      | `never`                                                       |
| `color-modes`            | Whether to color the mode indicator with different colors depending on the mode itself                                                                                                                                      | `false`                                                       |
| `text-width`             | Maximum line length. Used for the `:reflow` command and soft-wrapping if `soft-wrap.wrap-at-text-width` is set                                                                                                              | `80`                                                          |
| `workspace-lsp-roots`    | Directories relative to the workspace root that are treated as LSP roots. Should only be set in `.helix/config.toml`                                                                                                        | `[]`                                                          |
=======
| Key | Description | Default |
|--|--|---------|
| `scrolloff` | Number of lines of padding around the edge of the screen when scrolling | `5` |
| `mouse` | Enable mouse mode | `true` |
| `middle-click-paste` | Middle click paste support | `true` |
| `scroll-lines` | Number of lines to scroll per scroll wheel step | `3` |
| `shell` | Shell to use when running external commands | Unix: `["sh", "-c"]`<br/>Windows: `["cmd", "/C"]` |
| `line-number` | Line number display: `absolute` simply shows each line's number, while `relative` shows the distance from the current line. When unfocused or in insert mode, `relative` will still show absolute line numbers | `absolute` |
| `cursorline` | Highlight all lines with a cursor | `false` |
| `cursorcolumn` | Highlight all columns with a cursor | `false` |
| `gutters` | Gutters to display: Available are `diagnostics` and `diff` and `line-numbers` and `spacer`, note that `diagnostics` also includes other features like breakpoints, 1-width padding will be inserted if gutters is non-empty | `["diagnostics", "spacer", "line-numbers", "spacer", "diff"]` |
| `auto-completion` | Enable automatic pop up of auto-completion | `true` |
| `auto-format` | Enable automatic formatting on save | `true` |
| `auto-save` | Enable automatic saving on the focus moving away from Helix. Requires [focus event support](https://github.com/helix-editor/helix/wiki/Terminal-Support) from your terminal | `false` |
| `idle-timeout` | Time in milliseconds since last keypress before idle timers trigger. Used for autocompletion, set to 0 for instant | `400` |
| `preview-completion-insert` | Whether to apply completion item instantly when selected | `true` |
| `completion-trigger-len` | The min-length of word under cursor to trigger autocompletion | `2` |
| `completion-replace` | Set to `true` to make completions always replace the entire word and not just the part before the cursor | `false` |
| `auto-info` | Whether to display info boxes | `true` |
| `true-color` | Set to `true` to override automatic detection of terminal truecolor support in the event of a false negative | `false` |
| `undercurl` | Set to `true` to override automatic detection of terminal undercurl support in the event of a false negative | `false` |
| `rulers` | List of column positions at which to display the rulers. Can be overridden by language specific `rulers` in `languages.toml` file | `[]` |
| `bufferline` | Renders a line at the top of the editor displaying open buffers. Can be `always`, `never` or `multiple` (only shown if more than one buffer is in use) | `never` |
| `color-modes` | Whether to color the mode indicator with different colors depending on the mode itself | `false` |
| `text-width` | Maximum line length. Used for the `:reflow` command and soft-wrapping if `soft-wrap.wrap-at-text-width` is set | `80` |
| `workspace-lsp-roots` | Directories relative to the workspace root that are treated as LSP roots. Should only be set in `.helix/config.toml` | `[]` |
>>>>>>> df094909

### `[editor.statusline]` Section

Allows configuring the statusline at the bottom of the editor.

The configuration distinguishes between three areas of the status line:

`[ ... ... LEFT ... ... | ... ... ... ... CENTER ... ... ... ... | ... ... RIGHT ... ... ]`

Statusline elements can be defined as follows:

```toml
[editor.statusline]
left = ["mode", "spinner"]
center = ["file-name"]
right = ["diagnostics", "selections", "position", "file-encoding", "file-line-ending", "file-type"]
separator = "│"
mode.normal = "NORMAL"
mode.insert = "INSERT"
mode.select = "SELECT"
```

The `[editor.statusline]` key takes the following sub-keys:

| Key           | Description                                                | Default                                                      |
| ------------- | ---------------------------------------------------------- | ------------------------------------------------------------ |
| `left`        | A list of elements aligned to the left of the statusline   | `["mode", "spinner", "file-name"]`                           |
| `center`      | A list of elements aligned to the middle of the statusline | `[]`                                                         |
| `right`       | A list of elements aligned to the right of the statusline  | `["diagnostics", "selections", "position", "file-encoding"]` |
| `separator`   | The character used to separate elements in the statusline  | `"│"`                                                        |
| `mode.normal` | The text shown in the `mode` element for normal mode       | `"NOR"`                                                      |
| `mode.insert` | The text shown in the `mode` element for insert mode       | `"INS"`                                                      |
| `mode.select` | The text shown in the `mode` element for select mode       | `"SEL"`                                                      |

The following statusline elements can be configured:

| Key                           | Description                                                                                         |
| ----------------------------- | --------------------------------------------------------------------------------------------------- |
| `mode`                        | The current editor mode (`mode.normal`/`mode.insert`/`mode.select`)                                 |
| `spinner`                     | A progress spinner indicating LSP activity                                                          |
| `file-name`                   | The path/name of the opened file                                                                    |
| `file-base-name`              | The basename of the opened file                                                                     |
| `file-modification-indicator` | The indicator to show whether the file is modified (a `[+]` appears when there are unsaved changes) |
<<<<<<< HEAD
| `file-encoding`               | The encoding of the opened file if it differs from UTF-8                                            |
| `file-line-ending`            | The file line endings (CRLF or LF)                                                                  |
| `total-line-numbers`          | The total line numbers of the opened file                                                           |
| `file-type`                   | The type of the opened file                                                                         |
| `diagnostics`                 | The number of warnings and/or errors                                                                |
| `workspace-diagnostics`       | The number of warnings and/or errors on workspace                                                   |
| `selections`                  | The number of active selections                                                                     |
| `primary-selection-length`    | The number of characters currently in primary selection                                             |
| `position`                    | The cursor position                                                                                 |
| `position-percentage`         | The cursor position as a percentage of the total number of lines                                    |
| `separator`                   | The string defined in `editor.statusline.separator` (defaults to `"│"`)                             |
| `spacer`                      | Inserts a space between elements (multiple/contiguous spacers may be specified)                     |
| `version-control`             | The current branch name or detached commit hash of the opened workspace                             |
=======
| `file-encoding` | The encoding of the opened file if it differs from UTF-8 |
| `file-line-ending` | The file line endings (CRLF or LF) |
| `total-line-numbers` | The total line numbers of the opened file |
| `file-type` | The type of the opened file |
| `diagnostics` | The number of warnings and/or errors |
| `workspace-diagnostics` | The number of warnings and/or errors on workspace |
| `selections` | The number of active selections |
| `primary-selection-length` | The number of characters currently in primary selection |
| `position` | The cursor position |
| `position-percentage` | The cursor position as a percentage of the total number of lines |
| `separator` | The string defined in `editor.statusline.separator` (defaults to `"│"`) |
| `spacer` | Inserts a space between elements (multiple/contiguous spacers may be specified) |
| `version-control` | The current branch name or detached commit hash of the opened workspace |
| `register` | The current selected register |
>>>>>>> df094909

### `[editor.lsp]` Section

| Key                                  | Description                                                                                                           | Default |
| ------------------------------------ | --------------------------------------------------------------------------------------------------------------------- | ------- |
| `enable`                             | Enables LSP integration. Setting to false will completely disable language servers regardless of language settings.   | `true`  |
| `display-messages`                   | Display LSP progress messages below statusline[^1]                                                                    | `false` |
| `auto-signature-help`                | Enable automatic popup of signature help (parameter hints)                                                            | `true`  |
| `display-inlay-hints`                | Display inlay hints[^2]                                                                                               | `false` |
| `display-signature-help-docs`        | Display docs under signature help popup                                                                               | `true`  |
| `snippets`                           | Enables snippet completions. Requires a server restart (`:lsp-restart`) to take effect after `:config-reload`/`:set`. | `true`  |
| `goto-reference-include-declaration` | Include declaration in the goto references popup.                                                                     | `true`  |

[^1]: By default, a progress spinner is shown in the statusline beside the file path.
<<<<<<< HEAD
[^2]:
    You may also have to activate them in the LSP config for them to appear, not just in Helix.
    Inlay hints in Helix are still being improved on and may be a little bit laggy/janky under some circumstances, please report any bugs you see so we can fix them!
=======

[^2]: You may also have to activate them in the LSP config for them to appear, not just in Helix. Inlay hints in Helix are still being improved on and may be a little bit laggy/janky under some circumstances. Please report any bugs you see so we can fix them!
>>>>>>> df094909

### `[editor.cursor-shape]` Section

Defines the shape of cursor in each mode.
Valid values for these options are `block`, `bar`, `underline`, or `hidden`.

> 💡 Due to limitations of the terminal environment, only the primary cursor can
> change shape.

| Key      | Description                                | Default |
| -------- | ------------------------------------------ | ------- |
| `normal` | Cursor shape in [normal mode][normal mode] | `block` |
| `insert` | Cursor shape in [insert mode][insert mode] | `block` |
| `select` | Cursor shape in [select mode][select mode] | `block` |

[normal mode]: ./keymap.md#normal-mode
[insert mode]: ./keymap.md#insert-mode
[select mode]: ./keymap.md#select--extend-mode

### `[editor.file-picker]` Section

Set options for file picker and global search. Ignoring a file means it is
not visible in the Helix file picker and global search.

All git related options are only enabled in a git repository.

| Key                 | Description                                                                                             | Default             |
| ------------------- | ------------------------------------------------------------------------------------------------------- | ------------------- |
| `hidden`            | Enables ignoring hidden files                                                                           | true                |
| `follow-symlinks`   | Follow symlinks instead of ignoring them                                                                | true                |
| `deduplicate-links` | Ignore symlinks that point at files already shown in the picker                                         | true                |
| `parents`           | Enables reading ignore files from parent directories                                                    | true                |
| `ignore`            | Enables reading `.ignore` files                                                                         | true                |
| `git-ignore`        | Enables reading `.gitignore` files                                                                      | true                |
| `git-global`        | Enables reading global `.gitignore`, whose path is specified in git's config: `core.excludefile` option | true                |
| `git-exclude`       | Enables reading `.git/info/exclude` files                                                               | true                |
| `max-depth`         | Set with an integer value for maximum depth to recurse                                                  | Defaults to `None`. |

### `[editor.auto-pairs]` Section

Enables automatic insertion of pairs to parentheses, brackets, etc. Can be a
simple boolean value, or a specific mapping of pairs of single characters.

To disable auto-pairs altogether, set `auto-pairs` to `false`:

```toml
[editor]
auto-pairs = false # defaults to `true`
```

The default pairs are <code>(){}[]''""``</code>, but these can be customized by
setting `auto-pairs` to a TOML table:

```toml
[editor.auto-pairs]
'(' = ')'
'{' = '}'
'[' = ']'
'"' = '"'
'`' = '`'
'<' = '>'
```

Additionally, this setting can be used in a language config. Unless
the editor setting is `false`, this will override the editor config in
documents with this language.

Example `languages.toml` that adds <> and removes ''

```toml
[[language]]
name = "rust"

[language.auto-pairs]
'(' = ')'
'{' = '}'
'[' = ']'
'"' = '"'
'`' = '`'
'<' = '>'
```

### `[editor.search]` Section

Search specific options.

| Key           | Description                                                                                        | Default |
| ------------- | -------------------------------------------------------------------------------------------------- | ------- |
| `smart-case`  | Enable smart case regex searching (case-insensitive unless pattern contains upper case characters) | `true`  |
| `wrap-around` | Whether the search should wrap after depleting the matches                                         | `true`  |

### `[editor.whitespace]` Section

Options for rendering whitespace with visible characters. Use `:set whitespace.render all` to temporarily enable visible whitespace.

| Key          | Description                                                                                                                     | Default           |
| ------------ | ------------------------------------------------------------------------------------------------------------------------------- | ----------------- |
| `render`     | Whether to render whitespace. May either be `"all"` or `"none"`, or a table with sub-keys `space`, `nbsp`, `tab`, and `newline` | `"none"`          |
| `characters` | Literal characters to use when rendering whitespace. Sub-keys may be any of `tab`, `space`, `nbsp`, `newline` or `tabpad`       | See example below |

Example

```toml
[editor.whitespace]
render = "all"
# or control each character
[editor.whitespace.render]
space = "all"
tab = "all"
newline = "none"

[editor.whitespace.characters]
space = "·"
nbsp = "⍽"
tab = "→"
newline = "⏎"
tabpad = "·" # Tabs will look like "→···" (depending on tab width)
```

### `[editor.indent-guides]` Section

Options for rendering vertical indent guides.

| Key           | Description                                             | Default |
| ------------- | ------------------------------------------------------- | ------- |
| `render`      | Whether to render indent guides                         | `false` |
| `character`   | Literal character to use for rendering the indent guide | `│`     |
| `skip-levels` | Number of indent levels to skip                         | `0`     |

Example:

```toml
[editor.indent-guides]
render = true
character = "╎" # Some characters that work well: "▏", "┆", "┊", "⸽"
skip-levels = 1
```

### `[editor.gutters]` Section

For simplicity, `editor.gutters` accepts an array of gutter types, which will
use default settings for all gutter components.

```toml
[editor]
gutters = ["diff", "diagnostics", "line-numbers", "spacer"]
```

To customize the behavior of gutters, the `[editor.gutters]` section must
be used. This section contains top level settings, as well as settings for
specific gutter components as subsections.

| Key      | Description                    | Default                                                       |
| -------- | ------------------------------ | ------------------------------------------------------------- |
| `layout` | A vector of gutters to display | `["diagnostics", "spacer", "line-numbers", "spacer", "diff"]` |

Example:

```toml
[editor.gutters]
layout = ["diff", "diagnostics", "line-numbers", "spacer"]
```

#### `[editor.gutters.line-numbers]` Section

Options for the line number gutter

| Key         | Description                             | Default |
| ----------- | --------------------------------------- | ------- |
| `min-width` | The minimum number of characters to use | `3`     |

Example:

```toml
[editor.gutters.line-numbers]
min-width = 1
```

#### `[editor.gutters.diagnostics]` Section

Currently unused

#### `[editor.gutters.diff]` Section

Currently unused

#### `[editor.gutters.spacer]` Section

Currently unused

### `[editor.soft-wrap]` Section

Options for soft wrapping lines that exceed the view width:

| Key                  | Description                                                                 | Default |
| -------------------- | --------------------------------------------------------------------------- | ------- |
| `enable`             | Whether soft wrapping is enabled.                                           | `false` |
| `max-wrap`           | Maximum free space left at the end of the line.                             | `20`    |
| `max-indent-retain`  | Maximum indentation to carry over when soft wrapping a line.                | `40`    |
| `wrap-indicator`     | Text inserted before soft wrapped lines, highlighted with `ui.virtual.wrap` | `↪ `    |
| `wrap-at-text-width` | Soft wrap at `text-width` instead of using the full viewport size.          | `false` |

Example:

```toml
[editor.soft-wrap]
enable = true
max-wrap = 25 # increase value to reduce forced mid-word wrapping
max-indent-retain = 0
wrap-indicator = ""  # set wrap-indicator to "" to hide it
```

### `[editor.explorer]` Section

Sets explorer side width and style.

| Key            | Description                                 | Default |
| -------------- | ------------------------------------------- | ------- |
| `column-width` | explorer side width                         | 30      |
| `position`     | explorer widget position, `left` or `right` | `left`  |<|MERGE_RESOLUTION|>--- conflicted
+++ resolved
@@ -37,60 +37,32 @@
 
 ### `[editor]` Section
 
-<<<<<<< HEAD
-| Key                      | Description                                                                                                                                                                                                                 | Default                                                       |
-| ------------------------ | --------------------------------------------------------------------------------------------------------------------------------------------------------------------------------------------------------------------------- | ------------------------------------------------------------- |
-| `scrolloff`              | Number of lines of padding around the edge of the screen when scrolling                                                                                                                                                     | `5`                                                           |
-| `mouse`                  | Enable mouse mode                                                                                                                                                                                                           | `true`                                                        |
-| `middle-click-paste`     | Middle click paste support                                                                                                                                                                                                  | `true`                                                        |
-| `scroll-lines`           | Number of lines to scroll per scroll wheel step                                                                                                                                                                             | `3`                                                           |
-| `shell`                  | Shell to use when running external commands                                                                                                                                                                                 | Unix: `["sh", "-c"]`<br/>Windows: `["cmd", "/C"]`             |
-| `line-number`            | Line number display: `absolute` simply shows each line's number, while `relative` shows the distance from the current line. When unfocused or in insert mode, `relative` will still show absolute line numbers              | `absolute`                                                    |
-| `cursorline`             | Highlight all lines with a cursor                                                                                                                                                                                           | `false`                                                       |
-| `cursorcolumn`           | Highlight all columns with a cursor                                                                                                                                                                                         | `false`                                                       |
-| `gutters`                | Gutters to display: Available are `diagnostics` and `diff` and `line-numbers` and `spacer`, note that `diagnostics` also includes other features like breakpoints, 1-width padding will be inserted if gutters is non-empty | `["diagnostics", "spacer", "line-numbers", "spacer", "diff"]` |
-| `auto-completion`        | Enable automatic pop up of auto-completion                                                                                                                                                                                  | `true`                                                        |
-| `auto-format`            | Enable automatic formatting on save                                                                                                                                                                                         | `true`                                                        |
-| `auto-save`              | Enable automatic saving on the focus moving away from Helix. Requires [focus event support](https://github.com/helix-editor/helix/wiki/Terminal-Support) from your terminal                                                 | `false`                                                       |
-| `idle-timeout`           | Time in milliseconds since last keypress before idle timers trigger. Used for autocompletion, set to 0 for instant                                                                                                          | `400`                                                         |
-| `completion-trigger-len` | The min-length of word under cursor to trigger autocompletion                                                                                                                                                               | `2`                                                           |
-| `completion-replace`     | Set to `true` to make completions always replace the entire word and not just the part before the cursor                                                                                                                    | `false`                                                       |
-| `auto-info`              | Whether to display info boxes                                                                                                                                                                                               | `true`                                                        |
-| `true-color`             | Set to `true` to override automatic detection of terminal truecolor support in the event of a false negative                                                                                                                | `false`                                                       |
-| `undercurl`              | Set to `true` to override automatic detection of terminal undercurl support in the event of a false negative                                                                                                                | `false`                                                       |
-| `rulers`                 | List of column positions at which to display the rulers. Can be overridden by language specific `rulers` in `languages.toml` file                                                                                           | `[]`                                                          |
-| `bufferline`             | Renders a line at the top of the editor displaying open buffers. Can be `always`, `never` or `multiple` (only shown if more than one buffer is in use)                                                                      | `never`                                                       |
-| `color-modes`            | Whether to color the mode indicator with different colors depending on the mode itself                                                                                                                                      | `false`                                                       |
-| `text-width`             | Maximum line length. Used for the `:reflow` command and soft-wrapping if `soft-wrap.wrap-at-text-width` is set                                                                                                              | `80`                                                          |
-| `workspace-lsp-roots`    | Directories relative to the workspace root that are treated as LSP roots. Should only be set in `.helix/config.toml`                                                                                                        | `[]`                                                          |
-=======
-| Key | Description | Default |
-|--|--|---------|
-| `scrolloff` | Number of lines of padding around the edge of the screen when scrolling | `5` |
-| `mouse` | Enable mouse mode | `true` |
-| `middle-click-paste` | Middle click paste support | `true` |
-| `scroll-lines` | Number of lines to scroll per scroll wheel step | `3` |
-| `shell` | Shell to use when running external commands | Unix: `["sh", "-c"]`<br/>Windows: `["cmd", "/C"]` |
-| `line-number` | Line number display: `absolute` simply shows each line's number, while `relative` shows the distance from the current line. When unfocused or in insert mode, `relative` will still show absolute line numbers | `absolute` |
-| `cursorline` | Highlight all lines with a cursor | `false` |
-| `cursorcolumn` | Highlight all columns with a cursor | `false` |
-| `gutters` | Gutters to display: Available are `diagnostics` and `diff` and `line-numbers` and `spacer`, note that `diagnostics` also includes other features like breakpoints, 1-width padding will be inserted if gutters is non-empty | `["diagnostics", "spacer", "line-numbers", "spacer", "diff"]` |
-| `auto-completion` | Enable automatic pop up of auto-completion | `true` |
-| `auto-format` | Enable automatic formatting on save | `true` |
-| `auto-save` | Enable automatic saving on the focus moving away from Helix. Requires [focus event support](https://github.com/helix-editor/helix/wiki/Terminal-Support) from your terminal | `false` |
-| `idle-timeout` | Time in milliseconds since last keypress before idle timers trigger. Used for autocompletion, set to 0 for instant | `400` |
-| `preview-completion-insert` | Whether to apply completion item instantly when selected | `true` |
-| `completion-trigger-len` | The min-length of word under cursor to trigger autocompletion | `2` |
-| `completion-replace` | Set to `true` to make completions always replace the entire word and not just the part before the cursor | `false` |
-| `auto-info` | Whether to display info boxes | `true` |
-| `true-color` | Set to `true` to override automatic detection of terminal truecolor support in the event of a false negative | `false` |
-| `undercurl` | Set to `true` to override automatic detection of terminal undercurl support in the event of a false negative | `false` |
-| `rulers` | List of column positions at which to display the rulers. Can be overridden by language specific `rulers` in `languages.toml` file | `[]` |
-| `bufferline` | Renders a line at the top of the editor displaying open buffers. Can be `always`, `never` or `multiple` (only shown if more than one buffer is in use) | `never` |
-| `color-modes` | Whether to color the mode indicator with different colors depending on the mode itself | `false` |
-| `text-width` | Maximum line length. Used for the `:reflow` command and soft-wrapping if `soft-wrap.wrap-at-text-width` is set | `80` |
-| `workspace-lsp-roots` | Directories relative to the workspace root that are treated as LSP roots. Should only be set in `.helix/config.toml` | `[]` |
->>>>>>> df094909
+| Key                         | Description                                                                                                                                                                                                                 | Default                                                       |
+| --------------------------- | --------------------------------------------------------------------------------------------------------------------------------------------------------------------------------------------------------------------------- | ------------------------------------------------------------- |
+| `scrolloff`                 | Number of lines of padding around the edge of the screen when scrolling                                                                                                                                                     | `5`                                                           |
+| `mouse`                     | Enable mouse mode                                                                                                                                                                                                           | `true`                                                        |
+| `middle-click-paste`        | Middle click paste support                                                                                                                                                                                                  | `true`                                                        |
+| `scroll-lines`              | Number of lines to scroll per scroll wheel step                                                                                                                                                                             | `3`                                                           |
+| `shell`                     | Shell to use when running external commands                                                                                                                                                                                 | Unix: `["sh", "-c"]`<br/>Windows: `["cmd", "/C"]`             |
+| `line-number`               | Line number display: `absolute` simply shows each line's number, while `relative` shows the distance from the current line. When unfocused or in insert mode, `relative` will still show absolute line numbers              | `absolute`                                                    |
+| `cursorline`                | Highlight all lines with a cursor                                                                                                                                                                                           | `false`                                                       |
+| `cursorcolumn`              | Highlight all columns with a cursor                                                                                                                                                                                         | `false`                                                       |
+| `gutters`                   | Gutters to display: Available are `diagnostics` and `diff` and `line-numbers` and `spacer`, note that `diagnostics` also includes other features like breakpoints, 1-width padding will be inserted if gutters is non-empty | `["diagnostics", "spacer", "line-numbers", "spacer", "diff"]` |
+| `auto-completion`           | Enable automatic pop up of auto-completion                                                                                                                                                                                  | `true`                                                        |
+| `auto-format`               | Enable automatic formatting on save                                                                                                                                                                                         | `true`                                                        |
+| `auto-save`                 | Enable automatic saving on the focus moving away from Helix. Requires [focus event support](https://github.com/helix-editor/helix/wiki/Terminal-Support) from your terminal                                                 | `false`                                                       |
+| `idle-timeout`              | Time in milliseconds since last keypress before idle timers trigger. Used for autocompletion, set to 0 for instant                                                                                                          | `400`                                                         |
+| `preview-completion-insert` | Whether to apply completion item instantly when selected                                                                                                                                                                    | `true`                                                        |
+| `completion-trigger-len`    | The min-length of word under cursor to trigger autocompletion                                                                                                                                                               | `2`                                                           |
+| `completion-replace`        | Set to `true` to make completions always replace the entire word and not just the part before the cursor                                                                                                                    | `false`                                                       |
+| `auto-info`                 | Whether to display info boxes                                                                                                                                                                                               | `true`                                                        |
+| `true-color`                | Set to `true` to override automatic detection of terminal truecolor support in the event of a false negative                                                                                                                | `false`                                                       |
+| `undercurl`                 | Set to `true` to override automatic detection of terminal undercurl support in the event of a false negative                                                                                                                | `false`                                                       |
+| `rulers`                    | List of column positions at which to display the rulers. Can be overridden by language specific `rulers` in `languages.toml` file                                                                                           | `[]`                                                          |
+| `bufferline`                | Renders a line at the top of the editor displaying open buffers. Can be `always`, `never` or `multiple` (only shown if more than one buffer is in use)                                                                      | `never`                                                       |
+| `color-modes`               | Whether to color the mode indicator with different colors depending on the mode itself                                                                                                                                      | `false`                                                       |
+| `text-width`                | Maximum line length. Used for the `:reflow` command and soft-wrapping if `soft-wrap.wrap-at-text-width` is set                                                                                                              | `80`                                                          |
+| `workspace-lsp-roots`       | Directories relative to the workspace root that are treated as LSP roots. Should only be set in `.helix/config.toml`                                                                                                        | `[]`                                                          |
 
 ### `[editor.statusline]` Section
 
@@ -134,7 +106,6 @@
 | `file-name`                   | The path/name of the opened file                                                                    |
 | `file-base-name`              | The basename of the opened file                                                                     |
 | `file-modification-indicator` | The indicator to show whether the file is modified (a `[+]` appears when there are unsaved changes) |
-<<<<<<< HEAD
 | `file-encoding`               | The encoding of the opened file if it differs from UTF-8                                            |
 | `file-line-ending`            | The file line endings (CRLF or LF)                                                                  |
 | `total-line-numbers`          | The total line numbers of the opened file                                                           |
@@ -148,22 +119,7 @@
 | `separator`                   | The string defined in `editor.statusline.separator` (defaults to `"│"`)                             |
 | `spacer`                      | Inserts a space between elements (multiple/contiguous spacers may be specified)                     |
 | `version-control`             | The current branch name or detached commit hash of the opened workspace                             |
-=======
-| `file-encoding` | The encoding of the opened file if it differs from UTF-8 |
-| `file-line-ending` | The file line endings (CRLF or LF) |
-| `total-line-numbers` | The total line numbers of the opened file |
-| `file-type` | The type of the opened file |
-| `diagnostics` | The number of warnings and/or errors |
-| `workspace-diagnostics` | The number of warnings and/or errors on workspace |
-| `selections` | The number of active selections |
-| `primary-selection-length` | The number of characters currently in primary selection |
-| `position` | The cursor position |
-| `position-percentage` | The cursor position as a percentage of the total number of lines |
-| `separator` | The string defined in `editor.statusline.separator` (defaults to `"│"`) |
-| `spacer` | Inserts a space between elements (multiple/contiguous spacers may be specified) |
-| `version-control` | The current branch name or detached commit hash of the opened workspace |
-| `register` | The current selected register |
->>>>>>> df094909
+| `register`                    | The current selected register                                                                       |
 
 ### `[editor.lsp]` Section
 
@@ -178,14 +134,7 @@
 | `goto-reference-include-declaration` | Include declaration in the goto references popup.                                                                     | `true`  |
 
 [^1]: By default, a progress spinner is shown in the statusline beside the file path.
-<<<<<<< HEAD
-[^2]:
-    You may also have to activate them in the LSP config for them to appear, not just in Helix.
-    Inlay hints in Helix are still being improved on and may be a little bit laggy/janky under some circumstances, please report any bugs you see so we can fix them!
-=======
-
 [^2]: You may also have to activate them in the LSP config for them to appear, not just in Helix. Inlay hints in Helix are still being improved on and may be a little bit laggy/janky under some circumstances. Please report any bugs you see so we can fix them!
->>>>>>> df094909
 
 ### `[editor.cursor-shape]` Section
 
